--- conflicted
+++ resolved
@@ -9,16 +9,11 @@
 type AliasSliceString []string
 
 type StoreFixture struct {
-<<<<<<< HEAD
-	kallax.Model   `table:"store"`
+	kallax.Model               `table:"store"`
+	ID             kallax.ULID `pk:""`
 	Foo            string
-	SliceProp      []string
+  SliceProp      []string
 	AliasSliceProp AliasSliceString
-=======
-	kallax.Model `table:"store"`
-	ID           kallax.ULID `pk:""`
-	Foo          string
->>>>>>> f38cc37c
 }
 
 func newStoreFixture() *StoreFixture {
