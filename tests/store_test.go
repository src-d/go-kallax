package tests

import (
	"fmt"
	"testing"
	"time"

	"github.com/stretchr/testify/suite"
	kallax "gopkg.in/src-d/go-kallax.v1"
)

func TestStoreSuite(t *testing.T) {
	schema := []string{
		`CREATE TABLE IF NOT EXISTS store_construct (
			id uuid primary key,
			foo varchar(10)
		)`,
		`CREATE TABLE IF NOT EXISTS store (
			id uuid primary key,
			foo varchar(10),
			slice_prop text[],
			alias_slice_prop text[]
		)`,
		`CREATE TABLE IF NOT EXISTS store_new (
			id uuid primary key,
			foo varchar(10),
			bar varchar(10)
		)`,
		`CREATE TABLE IF NOT EXISTS query (
			id uuid primary key,
			name varchar(10),
			start timestamp,
			_end timestamp
		)`,
		`CREATE TABLE IF NOT EXISTS nullable (
			id serial primary key,
			t timestamptz,
			some_json jsonb,
			scanner uuid
		)`,
		`CREATE TABLE IF NOT EXISTS parents (
			id serial primary key,
			name text
		)`,
		`CREATE TABLE IF NOT EXISTS children (
			id serial primary key,
			name text,
			parent_id bigint references parents(id)
		)`,
	}
	suite.Run(t, &StoreSuite{NewBaseSuite(schema, "store_construct", "store", "store_new", "query", "nullable", "children", "parents")})
}

type StoreSuite struct {
	BaseTestSuite
}

func (s *StoreSuite) TestStoreNew() {
	doc := NewStoreWithConstructFixture("foo")
	s.False(doc.IsPersisted())
	s.False(doc.ID.IsEmpty())
	s.Equal("foo", doc.Foo)
}

func (s *StoreSuite) TestStoreQuery() {
	q := NewStoreFixtureQuery()
	s.NotNil(q)
}

func (s *StoreSuite) TestStoreMustFind() {
	store := NewStoreFixtureStore(s.db)
	s.Nil(store.Insert(NewStoreFixture()))
	s.Nil(store.Insert(NewStoreFixture()))

	query := NewStoreFixtureQuery()
	s.NotPanics(func() {
		rs := store.MustFind(query)
		s.NotNil(rs)
	})
}

func (s *StoreSuite) TestStoreFailingOnNew() {
	doc := NewStoreWithConstructFixture("")
	s.Nil(doc)
}

func (s *StoreSuite) TestStoreFindOneReturnValues() {
	store := NewStoreWithConstructFixtureStore(s.db)
	s.Nil(store.Insert(NewStoreWithConstructFixture("bar")))

	notFoundQuery := NewStoreWithConstructFixtureQuery()
	notFoundQuery.Where(kallax.Eq(Schema.ResultSetFixture.ID, kallax.NewULID()))
	doc, err := store.FindOne(notFoundQuery)
	s.resultOrError(doc, err)

	doc, err = store.FindOne(NewStoreWithConstructFixtureQuery())
	s.resultOrError(doc, err)
}

func (s *StoreSuite) TestStoreInsertUpdateMustFind() {
	store := NewStoreWithConstructFixtureStore(s.db)

	doc := NewStoreWithConstructFixture("foo")
	err := store.Insert(doc)
	s.Nil(err)
	s.NotPanics(func() {
		s.Equal("foo", store.MustFindOne(NewStoreWithConstructFixtureQuery()).Foo)
	})

	doc.Foo = "bar"
	updatedRows, err := store.Update(doc)
	s.Nil(err)
	s.True(updatedRows > 0)
	s.NotPanics(func() {
		s.Equal("bar", store.MustFindOne(NewStoreWithConstructFixtureQuery()).Foo)
	})
}

func (s *StoreSuite) TestStoreSave() {
	store := NewStoreWithConstructFixtureStore(s.db)

	doc := NewStoreWithConstructFixture("foo")
	updated, err := store.Save(doc)
	s.Nil(err)
	s.False(updated)
	s.True(doc.IsPersisted())
	s.NotPanics(func() {
		s.Equal("foo", store.MustFindOne(NewStoreWithConstructFixtureQuery()).Foo)
	})

	doc.Foo = "bar"
	updated, err = store.Save(doc)
	s.Nil(err)
	s.True(updated)
	s.NotPanics(func() {
		s.Equal("bar", store.MustFindOne(NewStoreWithConstructFixtureQuery()).Foo)
	})
}

func (s *StoreSuite) TestMultiKeySort() {
	store := NewMultiKeySortFixtureStore(s.db)

	var (
		doc *MultiKeySortFixture
		err error
	)

	doc = NewMultiKeySortFixture()
	doc.Name = "2015-2013"
	doc.Start = time.Date(2005, 1, 2, 0, 0, 0, 0, time.UTC)
	doc.End = time.Date(2013, 1, 2, 0, 0, 0, 0, time.UTC)
	err = store.Insert(doc)
	s.Nil(err)

	doc = NewMultiKeySortFixture()
	doc.Name = "2015-2012"
	doc.Start = time.Date(2005, 1, 2, 0, 0, 0, 0, time.UTC)
	doc.End = time.Date(2012, 4, 5, 0, 0, 0, 0, time.UTC)
	err = store.Insert(doc)
	s.Nil(err)

	doc = NewMultiKeySortFixture()
	doc.Name = "2002-2012"
	doc.Start = time.Date(2002, 1, 2, 0, 0, 0, 0, time.UTC)
	doc.End = time.Date(2012, 1, 2, 0, 0, 0, 0, time.UTC)
	err = store.Insert(doc)
	s.Nil(err)

	doc = NewMultiKeySortFixture()
	doc.Name = "2001-2012"
	doc.Start = time.Date(2001, 1, 2, 0, 0, 0, 0, time.UTC)
	doc.End = time.Date(2012, 1, 2, 0, 0, 0, 0, time.UTC)
	err = store.Insert(doc)
	s.Nil(err)

	q := NewMultiKeySortFixtureQuery()
	q.Order(kallax.Desc(Schema.MultiKeySortFixture.End), kallax.Desc(Schema.MultiKeySortFixture.Start))

	set, err := store.Find(q)
	s.Nil(err)
	if set == nil {
		s.Nil(err, "This testcase was aborted. ResultSet should not be nil")
		return
	}

	documents, err := set.All()
	s.Nil(err)
	s.Len(documents, 4)
	success := true
	for _, doc := range documents {
		if !s.NotNil(doc) {
			success = false
		}
	}

	if !success {
		s.Fail("Testcase aborted. All retrieved Documents should be not-nil")
		return
	}

	s.Equal("2015-2013", documents[0].Name)
	s.Equal("2015-2012", documents[1].Name)
	s.Equal("2002-2012", documents[2].Name)
	s.Equal("2001-2012", documents[3].Name)
}

func (s *StoreSuite) TestFindOne() {
	store := NewStoreWithConstructFixtureStore(s.db)

	docInserted := NewStoreWithConstructFixture("bar")
	s.Nil(store.Insert(docInserted))

	query := NewStoreWithConstructFixtureQuery()
	docFound, err := store.FindOne(query)
	s.resultOrError(docFound, err)
	if s.NotNil(docFound) {
		s.Equal(docInserted.Foo, docFound.Foo)
	}
}

func (s *StoreSuite) TestFindAliasSlice() {
	store := NewStoreFixtureStore(s.db)

	fixture1 := NewStoreFixture()
	fixture1.Foo = "ONE"
	s.Nil(store.Insert(fixture1))
	s.assertMustFindByFoo(store, "ONE")

	fixture2 := NewStoreFixture()
	fixture2.Foo = "TWO"
	fixture2.SliceProp = []string{"1", "2"}
	s.Nil(store.Insert(fixture2))
	s.assertMustFindByFoo(store, "TWO")

	fixture3 := NewStoreFixture()
	fixture3.Foo = "THREE"
	fixture3.AliasSliceProp = AliasSliceString{"1", "2"}
	s.Nil(store.Insert(fixture3))
	s.assertMustFindByFoo(store, "THREE")
}

func (s *StoreSuite) assertMustFindByFoo(st *StoreFixtureStore, foo string) {
	s.NotPanics(func() {
		q := NewStoreFixtureQuery().Where(kallax.Eq(Schema.StoreFixture.Foo, foo))
		r := st.MustFindOne(q)
		s.Equal(foo, r.Foo)
	})
}

func (s *StoreSuite) TestNullablePtrScan() {
	store := NewNullableStore(s.db)
	s.NoError(store.Insert(new(Nullable)))
	t := time.Now()
	s.NoError(store.Insert(&Nullable{T: &t}))

	rs, err := store.Find(NewNullableQuery())
	s.NoError(err)

	records, err := rs.All()
	s.NoError(err)
	s.Len(records, 2, "should have scanned both")

	s.Nil(records[0].T)
	s.NotNil(records[1].T)
}

func (s *StoreSuite) TestInsert_RelWithNoInverse() {
	store := NewParentStore(s.db).Debug()
	p := NewParent()
	p.Name = "foo"

	for i := 0; i < 3; i++ {
		c := NewChild()
		c.Name = fmt.Sprint(i + 1)
		p.Children = append(p.Children, c)
	}

	s.NoError(store.Insert(p))
	s.NotEqual(0, p.ID)

	p, err := store.FindOne(NewParentQuery().WithChildren(nil))
	s.NoError(err)
<<<<<<< HEAD

	s.Len(p.Children, 3)
	for _, c := range p.Children {
		s.NotEqual(int64(0), c.ID)
	}
=======
	s.Equal(3, count)
>>>>>>> 9d4196a3
}

func (s *StoreSuite) TestInsert_RelWithNoInverseNoPtr() {
	store := NewParentNoPtrStore(s.db).Debug()
	p := NewParentNoPtr()
	p.Name = "foo"

	for i := 0; i < 3; i++ {
		c := NewChild()
		c.Name = fmt.Sprint(i + 1)
		p.Children = append(p.Children, *c)
	}

	s.NoError(store.Insert(p))
	s.NotEqual(0, p.ID)

<<<<<<< HEAD
	p, err := store.FindOne(NewParentNoPtrQuery().WithChildren(nil))
	s.NoError(err)

	s.Len(p.Children, 3)
	for _, c := range p.Children {
		s.NotEqual(int64(0), c.ID)
	}
=======
	var count int
	err := s.db.QueryRow("SELECT COUNT(*) FROM children WHERE parent_id = $1", p.ID).Scan(&count)
	s.NoError(err)
	s.Equal(3, count)
>>>>>>> 9d4196a3
}<|MERGE_RESOLUTION|>--- conflicted
+++ resolved
@@ -280,15 +280,11 @@
 
 	p, err := store.FindOne(NewParentQuery().WithChildren(nil))
 	s.NoError(err)
-<<<<<<< HEAD
 
 	s.Len(p.Children, 3)
 	for _, c := range p.Children {
 		s.NotEqual(int64(0), c.ID)
 	}
-=======
-	s.Equal(3, count)
->>>>>>> 9d4196a3
 }
 
 func (s *StoreSuite) TestInsert_RelWithNoInverseNoPtr() {
@@ -305,7 +301,6 @@
 	s.NoError(store.Insert(p))
 	s.NotEqual(0, p.ID)
 
-<<<<<<< HEAD
 	p, err := store.FindOne(NewParentNoPtrQuery().WithChildren(nil))
 	s.NoError(err)
 
@@ -313,10 +308,24 @@
 	for _, c := range p.Children {
 		s.NotEqual(int64(0), c.ID)
 	}
-=======
+}
+
+func (s *StoreSuite) TestInsert_RelWithNoInverseNoPtr() {
+	store := NewParentNoPtrStore(s.db).Debug()
+	p := NewParentNoPtr()
+	p.Name = "foo"
+
+	for i := 0; i < 3; i++ {
+		c := NewChild()
+		c.Name = fmt.Sprint(i + 1)
+		p.Children = append(p.Children, *c)
+	}
+
+	s.NoError(store.Insert(p))
+	s.NotEqual(0, p.ID)
+
 	var count int
 	err := s.db.QueryRow("SELECT COUNT(*) FROM children WHERE parent_id = $1", p.ID).Scan(&count)
 	s.NoError(err)
 	s.Equal(3, count)
->>>>>>> 9d4196a3
 }