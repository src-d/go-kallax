// IMPORTANT! This is auto generated code by https://github.com/src-d/go-kallax
// Please, do not touch the code below, and if you do, do it under your own
// risk. Take into account that all the code you write here will be completely
// erased from earth the next time you generate the kallax models.
package tests

import (
	"database/sql"
	"fmt"
	"net/url"
	"time"

	"gopkg.in/src-d/go-kallax.v1"
	"gopkg.in/src-d/go-kallax.v1/tests/fixtures"
	"gopkg.in/src-d/go-kallax.v1/types"
)

var _ types.SQLType
var _ fmt.Formatter

// NewCar returns a new instance of Car.
func NewCar(model string, owner *Person) (record *Car) {
	return newCar(model, owner)
}

// GetID returns the primary key of the model.
func (r *Car) GetID() kallax.Identifier {
	return (*kallax.ULID)(&r.ID)
}

// ColumnAddress returns the pointer to the value of the given column.
func (r *Car) ColumnAddress(col string) (interface{}, error) {
	switch col {
	case "id":
		return (*kallax.ULID)(&r.ID), nil
	case "owner_id":
		return types.Nullable(kallax.VirtualColumn("owner_id", r, new(kallax.NumericID))), nil
	case "model_name":
		return &r.ModelName, nil

	default:
		return nil, fmt.Errorf("kallax: invalid column in Car: %s", col)
	}
}

// Value returns the value of the given column.
func (r *Car) Value(col string) (interface{}, error) {
	switch col {
	case "id":
		return r.ID, nil
	case "owner_id":
		return r.Model.VirtualColumn(col), nil
	case "model_name":
		return r.ModelName, nil

	default:
		return nil, fmt.Errorf("kallax: invalid column in Car: %s", col)
	}
}

// NewRelationshipRecord returns a new record for the relatiobship in the given
// field.
func (r *Car) NewRelationshipRecord(field string) (kallax.Record, error) {
	switch field {
	case "Owner":
		return new(Person), nil

	}
	return nil, fmt.Errorf("kallax: model Car has no relationship %s", field)
}

// SetRelationship sets the given relationship in the given field.
func (r *Car) SetRelationship(field string, rel interface{}) error {
	switch field {
	case "Owner":
		val, ok := rel.(*Person)
		if !ok {
			return fmt.Errorf("kallax: record of type %t can't be assigned to relationship Owner", rel)
		}
		if !val.GetID().IsEmpty() {
			r.Owner = val
		}

		return nil

	}
	return fmt.Errorf("kallax: model Car has no relationship %s", field)
}

// CarStore is the entity to access the records of the type Car
// in the database.
type CarStore struct {
	*kallax.Store
}

// NewCarStore creates a new instance of CarStore
// using a SQL database.
func NewCarStore(db *sql.DB) *CarStore {
	return &CarStore{kallax.NewStore(db)}
}

// GenericStore returns the generic store of this store.
func (s *CarStore) GenericStore() *kallax.Store {
	return s.Store
}

// SetGenericStore changes the generic store of this store.
func (s *CarStore) SetGenericStore(store *kallax.Store) {
	s.Store = store
}

// Debug returns a new store that will print all SQL statements to stdout using
// the log.Printf function.
func (s *CarStore) Debug() *CarStore {
	return &CarStore{s.Store.Debug()}
}

// DebugWith returns a new store that will print all SQL statements using the
// given logger function.
func (s *CarStore) DebugWith(logger kallax.LoggerFunc) *CarStore {
	return &CarStore{s.Store.DebugWith(logger)}
}

func (s *CarStore) inverseRecords(record *Car) []kallax.RecordWithSchema {
	record.ClearVirtualColumns()
	var records []kallax.RecordWithSchema

	if record.Owner != nil {
		record.AddVirtualColumn("owner_id", record.Owner.GetID())
		records = append(records, kallax.RecordWithSchema{
			Schema: Schema.Person.BaseSchema,
			Record: record.Owner,
		})
	}

	return records
}

// Insert inserts a Car in the database. A non-persisted object is
// required for this operation.
func (s *CarStore) Insert(record *Car) error {

	if err := record.BeforeSave(); err != nil {
		return err
	}

	inverseRecords := s.inverseRecords(record)

	if len(inverseRecords) > 0 {
		return s.Store.Transaction(func(s *kallax.Store) error {

			for _, r := range inverseRecords {
				if err := kallax.ApplyBeforeEvents(r.Record); err != nil {
					return err
				}
				persisted := r.Record.IsPersisted()

				if _, err := s.Save(r.Schema, r.Record); err != nil {
					return err
				}

				if err := kallax.ApplyAfterEvents(r.Record, persisted); err != nil {
					return err
				}
			}

			if err := s.Insert(Schema.Car.BaseSchema, record); err != nil {
				return err
			}

			if err := record.AfterSave(); err != nil {
				return err
			}

			return nil
		})
	}

	return s.Store.Transaction(func(s *kallax.Store) error {
		if err := s.Insert(Schema.Car.BaseSchema, record); err != nil {
			return err
		}

		if err := record.AfterSave(); err != nil {
			return err
		}

		return nil
	})

}

// Update updates the given record on the database. If the columns are given,
// only these columns will be updated. Otherwise all of them will be.
// Be very careful with this, as you will have a potentially different object
// in memory but not on the database.
// Only writable records can be updated. Writable objects are those that have
// been just inserted or retrieved using a query with no custom select fields.
func (s *CarStore) Update(record *Car, cols ...kallax.SchemaField) (updated int64, err error) {

	if err := record.BeforeSave(); err != nil {
		return 0, err
	}

	inverseRecords := s.inverseRecords(record)

	if len(inverseRecords) > 0 {
		err = s.Store.Transaction(func(s *kallax.Store) error {

			for _, r := range inverseRecords {
				if err := kallax.ApplyBeforeEvents(r.Record); err != nil {
					return err
				}
				persisted := r.Record.IsPersisted()

				if _, err := s.Save(r.Schema, r.Record); err != nil {
					return err
				}

				if err := kallax.ApplyAfterEvents(r.Record, persisted); err != nil {
					return err
				}
			}

			updated, err = s.Update(Schema.Car.BaseSchema, record, cols...)
			if err != nil {
				return err
			}

			if err := record.AfterSave(); err != nil {
				return err
			}

			return nil
		})
		if err != nil {
			return 0, err
		}

		return updated, nil
	}

	err = s.Store.Transaction(func(s *kallax.Store) error {
		updated, err = s.Update(Schema.Car.BaseSchema, record, cols...)
		if err != nil {
			return err
		}

		if err := record.AfterSave(); err != nil {
			return err
		}

		return nil
	})

	if err != nil {
		return 0, err
	}
	return updated, nil

}

// Save inserts the object if the record is not persisted, otherwise it updates
// it. Same rules of Update and Insert apply depending on the case.
func (s *CarStore) Save(record *Car) (updated bool, err error) {
	if !record.IsPersisted() {
		return false, s.Insert(record)
	}

	rowsUpdated, err := s.Update(record)
	if err != nil {
		return false, err
	}

	return rowsUpdated > 0, nil
}

// Delete removes the given record from the database.
func (s *CarStore) Delete(record *Car) error {

	if err := record.BeforeDelete(); err != nil {
		return err
	}

	return s.Store.Transaction(func(s *kallax.Store) error {
		err := s.Delete(Schema.Car.BaseSchema, record)
		if err != nil {
			return err
		}

		return record.AfterDelete()
	})

}

// Find returns the set of results for the given query.
func (s *CarStore) Find(q *CarQuery) (*CarResultSet, error) {
	rs, err := s.Store.Find(q)
	if err != nil {
		return nil, err
	}

	return NewCarResultSet(rs), nil
}

// MustFind returns the set of results for the given query, but panics if there
// is any error.
func (s *CarStore) MustFind(q *CarQuery) *CarResultSet {
	return NewCarResultSet(s.Store.MustFind(q))
}

// Count returns the number of rows that would be retrieved with the given
// query.
func (s *CarStore) Count(q *CarQuery) (int64, error) {
	return s.Store.Count(q)
}

// MustCount returns the number of rows that would be retrieved with the given
// query, but panics if there is an error.
func (s *CarStore) MustCount(q *CarQuery) int64 {
	return s.Store.MustCount(q)
}

// FindOne returns the first row returned by the given query.
// `ErrNotFound` is returned if there are no results.
func (s *CarStore) FindOne(q *CarQuery) (*Car, error) {
	q.Limit(1)
	q.Offset(0)
	rs, err := s.Find(q)
	if err != nil {
		return nil, err
	}

	if !rs.Next() {
		return nil, kallax.ErrNotFound
	}

	record, err := rs.Get()
	if err != nil {
		return nil, err
	}

	if err := rs.Close(); err != nil {
		return nil, err
	}

	return record, nil
}

// FindAll returns a list of all the rows returned by the given query.
func (s *CarStore) FindAll(q *CarQuery) ([]*Car, error) {
	rs, err := s.Find(q)
	if err != nil {
		return nil, err
	}

	return rs.All()
}

// MustFindOne returns the first row retrieved by the given query. It panics
// if there is an error or if there are no rows.
func (s *CarStore) MustFindOne(q *CarQuery) *Car {
	record, err := s.FindOne(q)
	if err != nil {
		panic(err)
	}
	return record
}

// Reload refreshes the Car with the data in the database and
// makes it writable.
func (s *CarStore) Reload(record *Car) error {
	return s.Store.Reload(Schema.Car.BaseSchema, record)
}

// Transaction executes the given callback in a transaction and rollbacks if
// an error is returned.
// The transaction is only open in the store passed as a parameter to the
// callback.
func (s *CarStore) Transaction(callback func(*CarStore) error) error {
	if callback == nil {
		return kallax.ErrInvalidTxCallback
	}

	return s.Store.Transaction(func(store *kallax.Store) error {
		return callback(&CarStore{store})
	})
}

// CarQuery is the object used to create queries for the Car
// entity.
type CarQuery struct {
	*kallax.BaseQuery
}

// NewCarQuery returns a new instance of CarQuery.
func NewCarQuery() *CarQuery {
	return &CarQuery{
		BaseQuery: kallax.NewBaseQuery(Schema.Car.BaseSchema),
	}
}

// Select adds columns to select in the query.
func (q *CarQuery) Select(columns ...kallax.SchemaField) *CarQuery {
	if len(columns) == 0 {
		return q
	}
	q.BaseQuery.Select(columns...)
	return q
}

// SelectNot excludes columns from being selected in the query.
func (q *CarQuery) SelectNot(columns ...kallax.SchemaField) *CarQuery {
	q.BaseQuery.SelectNot(columns...)
	return q
}

// Copy returns a new identical copy of the query. Remember queries are mutable
// so make a copy any time you need to reuse them.
func (q *CarQuery) Copy() *CarQuery {
	return &CarQuery{
		BaseQuery: q.BaseQuery.Copy(),
	}
}

// Order adds order clauses to the query for the given columns.
func (q *CarQuery) Order(cols ...kallax.ColumnOrder) *CarQuery {
	q.BaseQuery.Order(cols...)
	return q
}

// BatchSize sets the number of items to fetch per batch when there are 1:N
// relationships selected in the query.
func (q *CarQuery) BatchSize(size uint64) *CarQuery {
	q.BaseQuery.BatchSize(size)
	return q
}

// Limit sets the max number of items to retrieve.
func (q *CarQuery) Limit(n uint64) *CarQuery {
	q.BaseQuery.Limit(n)
	return q
}

// Offset sets the number of items to skip from the result set of items.
func (q *CarQuery) Offset(n uint64) *CarQuery {
	q.BaseQuery.Offset(n)
	return q
}

// Where adds a condition to the query. All conditions added are concatenated
// using a logical AND.
func (q *CarQuery) Where(cond kallax.Condition) *CarQuery {
	q.BaseQuery.Where(cond)
	return q
}

func (q *CarQuery) WithOwner() *CarQuery {
	q.AddRelation(Schema.Person.BaseSchema, "Owner", kallax.OneToOne, nil)
	return q
}

// FindByID adds a new filter to the query that will require that
// the ID property is equal to one of the passed values; if no passed values,
// it will do nothing.
func (q *CarQuery) FindByID(v ...kallax.ULID) *CarQuery {
	if len(v) == 0 {
		return q
	}
	values := make([]interface{}, len(v))
	for i, val := range v {
		values[i] = val
	}
	return q.Where(kallax.In(Schema.Car.ID, values...))
}

// FindByOwner adds a new filter to the query that will require that
// the foreign key of Owner is equal to the passed value.
func (q *CarQuery) FindByOwner(v int64) *CarQuery {
	return q.Where(kallax.Eq(Schema.Car.OwnerFK, v))
}

// FindByModelName adds a new filter to the query that will require that
// the ModelName property is equal to the passed value.
func (q *CarQuery) FindByModelName(v string) *CarQuery {
	return q.Where(kallax.Eq(Schema.Car.ModelName, v))
}

// CarResultSet is the set of results returned by a query to the
// database.
type CarResultSet struct {
	ResultSet kallax.ResultSet
	last      *Car
	lastErr   error
}

// NewCarResultSet creates a new result set for rows of the type
// Car.
func NewCarResultSet(rs kallax.ResultSet) *CarResultSet {
	return &CarResultSet{ResultSet: rs}
}

// Next fetches the next item in the result set and returns true if there is
// a next item.
// The result set is closed automatically when there are no more items.
func (rs *CarResultSet) Next() bool {
	if !rs.ResultSet.Next() {
		rs.lastErr = rs.ResultSet.Close()
		rs.last = nil
		return false
	}

	var record kallax.Record
	record, rs.lastErr = rs.ResultSet.Get(Schema.Car.BaseSchema)
	if rs.lastErr != nil {
		rs.last = nil
	} else {
		var ok bool
		rs.last, ok = record.(*Car)
		if !ok {
			rs.lastErr = fmt.Errorf("kallax: unable to convert record to *Car")
			rs.last = nil
		}
	}

	return true
}

// Get retrieves the last fetched item from the result set and the last error.
func (rs *CarResultSet) Get() (*Car, error) {
	return rs.last, rs.lastErr
}

// ForEach iterates over the complete result set passing every record found to
// the given callback. It is possible to stop the iteration by returning
// `kallax.ErrStop` in the callback.
// Result set is always closed at the end.
func (rs *CarResultSet) ForEach(fn func(*Car) error) error {
	for rs.Next() {
		record, err := rs.Get()
		if err != nil {
			return err
		}

		if err := fn(record); err != nil {
			if err == kallax.ErrStop {
				return rs.Close()
			}

			return err
		}
	}
	return nil
}

// All returns all records on the result set and closes the result set.
func (rs *CarResultSet) All() ([]*Car, error) {
	var result []*Car
	for rs.Next() {
		record, err := rs.Get()
		if err != nil {
			return nil, err
		}
		result = append(result, record)
	}
	return result, nil
}

// One returns the first record on the result set and closes the result set.
func (rs *CarResultSet) One() (*Car, error) {
	if !rs.Next() {
		return nil, kallax.ErrNotFound
	}

	record, err := rs.Get()
	if err != nil {
		return nil, err
	}

	if err := rs.Close(); err != nil {
		return nil, err
	}

	return record, nil
}

// Err returns the last error occurred.
func (rs *CarResultSet) Err() error {
	return rs.lastErr
}

// Close closes the result set.
func (rs *CarResultSet) Close() error {
	return rs.ResultSet.Close()
}

// NewChild returns a new instance of Child.
func NewChild() (record *Child) {
	return new(Child)
}

// GetID returns the primary key of the model.
func (r *Child) GetID() kallax.Identifier {
	return (*kallax.NumericID)(&r.ID)
}

// ColumnAddress returns the pointer to the value of the given column.
func (r *Child) ColumnAddress(col string) (interface{}, error) {
	switch col {
	case "id":
		return (*kallax.NumericID)(&r.ID), nil
	case "name":
		return &r.Name, nil
	case "parent_id":
		return types.Nullable(kallax.VirtualColumn("parent_id", r, new(kallax.NumericID))), nil

	default:
		return nil, fmt.Errorf("kallax: invalid column in Child: %s", col)
	}
}

// Value returns the value of the given column.
func (r *Child) Value(col string) (interface{}, error) {
	switch col {
	case "id":
		return r.ID, nil
	case "name":
		return r.Name, nil
	case "parent_id":
		return r.Model.VirtualColumn(col), nil

	default:
		return nil, fmt.Errorf("kallax: invalid column in Child: %s", col)
	}
}

// NewRelationshipRecord returns a new record for the relatiobship in the given
// field.
func (r *Child) NewRelationshipRecord(field string) (kallax.Record, error) {
	return nil, fmt.Errorf("kallax: model Child has no relationships")
}

// SetRelationship sets the given relationship in the given field.
func (r *Child) SetRelationship(field string, rel interface{}) error {
	return fmt.Errorf("kallax: model Child has no relationships")
}

// ChildStore is the entity to access the records of the type Child
// in the database.
type ChildStore struct {
	*kallax.Store
}

// NewChildStore creates a new instance of ChildStore
// using a SQL database.
func NewChildStore(db *sql.DB) *ChildStore {
	return &ChildStore{kallax.NewStore(db)}
}

// GenericStore returns the generic store of this store.
func (s *ChildStore) GenericStore() *kallax.Store {
	return s.Store
}

// SetGenericStore changes the generic store of this store.
func (s *ChildStore) SetGenericStore(store *kallax.Store) {
	s.Store = store
}

// Debug returns a new store that will print all SQL statements to stdout using
// the log.Printf function.
func (s *ChildStore) Debug() *ChildStore {
	return &ChildStore{s.Store.Debug()}
}

// DebugWith returns a new store that will print all SQL statements using the
// given logger function.
func (s *ChildStore) DebugWith(logger kallax.LoggerFunc) *ChildStore {
	return &ChildStore{s.Store.DebugWith(logger)}
}

// Insert inserts a Child in the database. A non-persisted object is
// required for this operation.
func (s *ChildStore) Insert(record *Child) error {

	return s.Store.Insert(Schema.Child.BaseSchema, record)

}

// Update updates the given record on the database. If the columns are given,
// only these columns will be updated. Otherwise all of them will be.
// Be very careful with this, as you will have a potentially different object
// in memory but not on the database.
// Only writable records can be updated. Writable objects are those that have
// been just inserted or retrieved using a query with no custom select fields.
func (s *ChildStore) Update(record *Child, cols ...kallax.SchemaField) (updated int64, err error) {

	return s.Store.Update(Schema.Child.BaseSchema, record, cols...)

}

// Save inserts the object if the record is not persisted, otherwise it updates
// it. Same rules of Update and Insert apply depending on the case.
func (s *ChildStore) Save(record *Child) (updated bool, err error) {
	if !record.IsPersisted() {
		return false, s.Insert(record)
	}

	rowsUpdated, err := s.Update(record)
	if err != nil {
		return false, err
	}

	return rowsUpdated > 0, nil
}

// Delete removes the given record from the database.
func (s *ChildStore) Delete(record *Child) error {

	return s.Store.Delete(Schema.Child.BaseSchema, record)

}

// Find returns the set of results for the given query.
func (s *ChildStore) Find(q *ChildQuery) (*ChildResultSet, error) {
	rs, err := s.Store.Find(q)
	if err != nil {
		return nil, err
	}

	return NewChildResultSet(rs), nil
}

// MustFind returns the set of results for the given query, but panics if there
// is any error.
func (s *ChildStore) MustFind(q *ChildQuery) *ChildResultSet {
	return NewChildResultSet(s.Store.MustFind(q))
}

// Count returns the number of rows that would be retrieved with the given
// query.
func (s *ChildStore) Count(q *ChildQuery) (int64, error) {
	return s.Store.Count(q)
}

// MustCount returns the number of rows that would be retrieved with the given
// query, but panics if there is an error.
func (s *ChildStore) MustCount(q *ChildQuery) int64 {
	return s.Store.MustCount(q)
}

// FindOne returns the first row returned by the given query.
// `ErrNotFound` is returned if there are no results.
func (s *ChildStore) FindOne(q *ChildQuery) (*Child, error) {
	q.Limit(1)
	q.Offset(0)
	rs, err := s.Find(q)
	if err != nil {
		return nil, err
	}

	if !rs.Next() {
		return nil, kallax.ErrNotFound
	}

	record, err := rs.Get()
	if err != nil {
		return nil, err
	}

	if err := rs.Close(); err != nil {
		return nil, err
	}

	return record, nil
}

// FindAll returns a list of all the rows returned by the given query.
func (s *ChildStore) FindAll(q *ChildQuery) ([]*Child, error) {
	rs, err := s.Find(q)
	if err != nil {
		return nil, err
	}

	return rs.All()
}

// MustFindOne returns the first row retrieved by the given query. It panics
// if there is an error or if there are no rows.
func (s *ChildStore) MustFindOne(q *ChildQuery) *Child {
	record, err := s.FindOne(q)
	if err != nil {
		panic(err)
	}
	return record
}

// Reload refreshes the Child with the data in the database and
// makes it writable.
func (s *ChildStore) Reload(record *Child) error {
	return s.Store.Reload(Schema.Child.BaseSchema, record)
}

// Transaction executes the given callback in a transaction and rollbacks if
// an error is returned.
// The transaction is only open in the store passed as a parameter to the
// callback.
func (s *ChildStore) Transaction(callback func(*ChildStore) error) error {
	if callback == nil {
		return kallax.ErrInvalidTxCallback
	}

	return s.Store.Transaction(func(store *kallax.Store) error {
		return callback(&ChildStore{store})
	})
}

// ChildQuery is the object used to create queries for the Child
// entity.
type ChildQuery struct {
	*kallax.BaseQuery
}

// NewChildQuery returns a new instance of ChildQuery.
func NewChildQuery() *ChildQuery {
	return &ChildQuery{
		BaseQuery: kallax.NewBaseQuery(Schema.Child.BaseSchema),
	}
}

// Select adds columns to select in the query.
func (q *ChildQuery) Select(columns ...kallax.SchemaField) *ChildQuery {
	if len(columns) == 0 {
		return q
	}
	q.BaseQuery.Select(columns...)
	return q
}

// SelectNot excludes columns from being selected in the query.
func (q *ChildQuery) SelectNot(columns ...kallax.SchemaField) *ChildQuery {
	q.BaseQuery.SelectNot(columns...)
	return q
}

// Copy returns a new identical copy of the query. Remember queries are mutable
// so make a copy any time you need to reuse them.
func (q *ChildQuery) Copy() *ChildQuery {
	return &ChildQuery{
		BaseQuery: q.BaseQuery.Copy(),
	}
}

// Order adds order clauses to the query for the given columns.
func (q *ChildQuery) Order(cols ...kallax.ColumnOrder) *ChildQuery {
	q.BaseQuery.Order(cols...)
	return q
}

// BatchSize sets the number of items to fetch per batch when there are 1:N
// relationships selected in the query.
func (q *ChildQuery) BatchSize(size uint64) *ChildQuery {
	q.BaseQuery.BatchSize(size)
	return q
}

// Limit sets the max number of items to retrieve.
func (q *ChildQuery) Limit(n uint64) *ChildQuery {
	q.BaseQuery.Limit(n)
	return q
}

// Offset sets the number of items to skip from the result set of items.
func (q *ChildQuery) Offset(n uint64) *ChildQuery {
	q.BaseQuery.Offset(n)
	return q
}

// Where adds a condition to the query. All conditions added are concatenated
// using a logical AND.
func (q *ChildQuery) Where(cond kallax.Condition) *ChildQuery {
	q.BaseQuery.Where(cond)
	return q
}

// FindByID adds a new filter to the query that will require that
// the ID property is equal to one of the passed values; if no passed values,
// it will do nothing.
func (q *ChildQuery) FindByID(v ...int64) *ChildQuery {
	if len(v) == 0 {
		return q
	}
	values := make([]interface{}, len(v))
	for i, val := range v {
		values[i] = val
	}
	return q.Where(kallax.In(Schema.Child.ID, values...))
}

// FindByName adds a new filter to the query that will require that
// the Name property is equal to the passed value.
func (q *ChildQuery) FindByName(v string) *ChildQuery {
	return q.Where(kallax.Eq(Schema.Child.Name, v))
}

// ChildResultSet is the set of results returned by a query to the
// database.
type ChildResultSet struct {
	ResultSet kallax.ResultSet
	last      *Child
	lastErr   error
}

// NewChildResultSet creates a new result set for rows of the type
// Child.
func NewChildResultSet(rs kallax.ResultSet) *ChildResultSet {
	return &ChildResultSet{ResultSet: rs}
}

// Next fetches the next item in the result set and returns true if there is
// a next item.
// The result set is closed automatically when there are no more items.
func (rs *ChildResultSet) Next() bool {
	if !rs.ResultSet.Next() {
		rs.lastErr = rs.ResultSet.Close()
		rs.last = nil
		return false
	}

	var record kallax.Record
	record, rs.lastErr = rs.ResultSet.Get(Schema.Child.BaseSchema)
	if rs.lastErr != nil {
		rs.last = nil
	} else {
		var ok bool
		rs.last, ok = record.(*Child)
		if !ok {
			rs.lastErr = fmt.Errorf("kallax: unable to convert record to *Child")
			rs.last = nil
		}
	}

	return true
}

// Get retrieves the last fetched item from the result set and the last error.
func (rs *ChildResultSet) Get() (*Child, error) {
	return rs.last, rs.lastErr
}

// ForEach iterates over the complete result set passing every record found to
// the given callback. It is possible to stop the iteration by returning
// `kallax.ErrStop` in the callback.
// Result set is always closed at the end.
func (rs *ChildResultSet) ForEach(fn func(*Child) error) error {
	for rs.Next() {
		record, err := rs.Get()
		if err != nil {
			return err
		}

		if err := fn(record); err != nil {
			if err == kallax.ErrStop {
				return rs.Close()
			}

			return err
		}
	}
	return nil
}

// All returns all records on the result set and closes the result set.
func (rs *ChildResultSet) All() ([]*Child, error) {
	var result []*Child
	for rs.Next() {
		record, err := rs.Get()
		if err != nil {
			return nil, err
		}
		result = append(result, record)
	}
	return result, nil
}

// One returns the first record on the result set and closes the result set.
func (rs *ChildResultSet) One() (*Child, error) {
	if !rs.Next() {
		return nil, kallax.ErrNotFound
	}

	record, err := rs.Get()
	if err != nil {
		return nil, err
	}

	if err := rs.Close(); err != nil {
		return nil, err
	}

	return record, nil
}

// Err returns the last error occurred.
func (rs *ChildResultSet) Err() error {
	return rs.lastErr
}

// Close closes the result set.
func (rs *ChildResultSet) Close() error {
	return rs.ResultSet.Close()
}

// NewEventsAllFixture returns a new instance of EventsAllFixture.
func NewEventsAllFixture() (record *EventsAllFixture) {
	return newEventsAllFixture()
}

// GetID returns the primary key of the model.
func (r *EventsAllFixture) GetID() kallax.Identifier {
	return (*kallax.ULID)(&r.ID)
}

// ColumnAddress returns the pointer to the value of the given column.
func (r *EventsAllFixture) ColumnAddress(col string) (interface{}, error) {
	switch col {
	case "id":
		return (*kallax.ULID)(&r.ID), nil
	case "checks":
		return types.JSON(&r.Checks), nil
	case "must_fail_before":
		return types.JSON(&r.MustFailBefore), nil
	case "must_fail_after":
		return types.JSON(&r.MustFailAfter), nil

	default:
		return nil, fmt.Errorf("kallax: invalid column in EventsAllFixture: %s", col)
	}
}

// Value returns the value of the given column.
func (r *EventsAllFixture) Value(col string) (interface{}, error) {
	switch col {
	case "id":
		return r.ID, nil
	case "checks":
		return types.JSON(r.Checks), nil
	case "must_fail_before":
		return types.JSON(r.MustFailBefore), nil
	case "must_fail_after":
		return types.JSON(r.MustFailAfter), nil

	default:
		return nil, fmt.Errorf("kallax: invalid column in EventsAllFixture: %s", col)
	}
}

// NewRelationshipRecord returns a new record for the relatiobship in the given
// field.
func (r *EventsAllFixture) NewRelationshipRecord(field string) (kallax.Record, error) {
	return nil, fmt.Errorf("kallax: model EventsAllFixture has no relationships")
}

// SetRelationship sets the given relationship in the given field.
func (r *EventsAllFixture) SetRelationship(field string, rel interface{}) error {
	return fmt.Errorf("kallax: model EventsAllFixture has no relationships")
}

// EventsAllFixtureStore is the entity to access the records of the type EventsAllFixture
// in the database.
type EventsAllFixtureStore struct {
	*kallax.Store
}

// NewEventsAllFixtureStore creates a new instance of EventsAllFixtureStore
// using a SQL database.
func NewEventsAllFixtureStore(db *sql.DB) *EventsAllFixtureStore {
	return &EventsAllFixtureStore{kallax.NewStore(db)}
}

// GenericStore returns the generic store of this store.
func (s *EventsAllFixtureStore) GenericStore() *kallax.Store {
	return s.Store
}

// SetGenericStore changes the generic store of this store.
func (s *EventsAllFixtureStore) SetGenericStore(store *kallax.Store) {
	s.Store = store
}

// Debug returns a new store that will print all SQL statements to stdout using
// the log.Printf function.
func (s *EventsAllFixtureStore) Debug() *EventsAllFixtureStore {
	return &EventsAllFixtureStore{s.Store.Debug()}
}

// DebugWith returns a new store that will print all SQL statements using the
// given logger function.
func (s *EventsAllFixtureStore) DebugWith(logger kallax.LoggerFunc) *EventsAllFixtureStore {
	return &EventsAllFixtureStore{s.Store.DebugWith(logger)}
}

// Insert inserts a EventsAllFixture in the database. A non-persisted object is
// required for this operation.
func (s *EventsAllFixtureStore) Insert(record *EventsAllFixture) error {

	if err := record.BeforeSave(); err != nil {
		return err
	}

	if err := record.BeforeInsert(); err != nil {
		return err
	}

	return s.Store.Transaction(func(s *kallax.Store) error {
		if err := s.Insert(Schema.EventsAllFixture.BaseSchema, record); err != nil {
			return err
		}

		if err := record.AfterInsert(); err != nil {
			return err
		}

		if err := record.AfterSave(); err != nil {
			return err
		}

		return nil
	})

}

// Update updates the given record on the database. If the columns are given,
// only these columns will be updated. Otherwise all of them will be.
// Be very careful with this, as you will have a potentially different object
// in memory but not on the database.
// Only writable records can be updated. Writable objects are those that have
// been just inserted or retrieved using a query with no custom select fields.
func (s *EventsAllFixtureStore) Update(record *EventsAllFixture, cols ...kallax.SchemaField) (updated int64, err error) {

	if err := record.BeforeSave(); err != nil {
		return 0, err
	}

	if err := record.BeforeUpdate(); err != nil {
		return 0, err
	}

	err = s.Store.Transaction(func(s *kallax.Store) error {
		updated, err = s.Update(Schema.EventsAllFixture.BaseSchema, record, cols...)
		if err != nil {
			return err
		}

		if err := record.AfterUpdate(); err != nil {
			return err
		}

		if err := record.AfterSave(); err != nil {
			return err
		}

		return nil
	})

	if err != nil {
		return 0, err
	}
	return updated, nil

}

// Save inserts the object if the record is not persisted, otherwise it updates
// it. Same rules of Update and Insert apply depending on the case.
func (s *EventsAllFixtureStore) Save(record *EventsAllFixture) (updated bool, err error) {
	if !record.IsPersisted() {
		return false, s.Insert(record)
	}

	rowsUpdated, err := s.Update(record)
	if err != nil {
		return false, err
	}

	return rowsUpdated > 0, nil
}

// Delete removes the given record from the database.
func (s *EventsAllFixtureStore) Delete(record *EventsAllFixture) error {

	return s.Store.Delete(Schema.EventsAllFixture.BaseSchema, record)

}

// Find returns the set of results for the given query.
func (s *EventsAllFixtureStore) Find(q *EventsAllFixtureQuery) (*EventsAllFixtureResultSet, error) {
	rs, err := s.Store.Find(q)
	if err != nil {
		return nil, err
	}

	return NewEventsAllFixtureResultSet(rs), nil
}

// MustFind returns the set of results for the given query, but panics if there
// is any error.
func (s *EventsAllFixtureStore) MustFind(q *EventsAllFixtureQuery) *EventsAllFixtureResultSet {
	return NewEventsAllFixtureResultSet(s.Store.MustFind(q))
}

// Count returns the number of rows that would be retrieved with the given
// query.
func (s *EventsAllFixtureStore) Count(q *EventsAllFixtureQuery) (int64, error) {
	return s.Store.Count(q)
}

// MustCount returns the number of rows that would be retrieved with the given
// query, but panics if there is an error.
func (s *EventsAllFixtureStore) MustCount(q *EventsAllFixtureQuery) int64 {
	return s.Store.MustCount(q)
}

// FindOne returns the first row returned by the given query.
// `ErrNotFound` is returned if there are no results.
func (s *EventsAllFixtureStore) FindOne(q *EventsAllFixtureQuery) (*EventsAllFixture, error) {
	q.Limit(1)
	q.Offset(0)
	rs, err := s.Find(q)
	if err != nil {
		return nil, err
	}

	if !rs.Next() {
		return nil, kallax.ErrNotFound
	}

	record, err := rs.Get()
	if err != nil {
		return nil, err
	}

	if err := rs.Close(); err != nil {
		return nil, err
	}

	return record, nil
}

// FindAll returns a list of all the rows returned by the given query.
func (s *EventsAllFixtureStore) FindAll(q *EventsAllFixtureQuery) ([]*EventsAllFixture, error) {
	rs, err := s.Find(q)
	if err != nil {
		return nil, err
	}

	return rs.All()
}

// MustFindOne returns the first row retrieved by the given query. It panics
// if there is an error or if there are no rows.
func (s *EventsAllFixtureStore) MustFindOne(q *EventsAllFixtureQuery) *EventsAllFixture {
	record, err := s.FindOne(q)
	if err != nil {
		panic(err)
	}
	return record
}

// Reload refreshes the EventsAllFixture with the data in the database and
// makes it writable.
func (s *EventsAllFixtureStore) Reload(record *EventsAllFixture) error {
	return s.Store.Reload(Schema.EventsAllFixture.BaseSchema, record)
}

// Transaction executes the given callback in a transaction and rollbacks if
// an error is returned.
// The transaction is only open in the store passed as a parameter to the
// callback.
func (s *EventsAllFixtureStore) Transaction(callback func(*EventsAllFixtureStore) error) error {
	if callback == nil {
		return kallax.ErrInvalidTxCallback
	}

	return s.Store.Transaction(func(store *kallax.Store) error {
		return callback(&EventsAllFixtureStore{store})
	})
}

// EventsAllFixtureQuery is the object used to create queries for the EventsAllFixture
// entity.
type EventsAllFixtureQuery struct {
	*kallax.BaseQuery
}

// NewEventsAllFixtureQuery returns a new instance of EventsAllFixtureQuery.
func NewEventsAllFixtureQuery() *EventsAllFixtureQuery {
	return &EventsAllFixtureQuery{
		BaseQuery: kallax.NewBaseQuery(Schema.EventsAllFixture.BaseSchema),
	}
}

// Select adds columns to select in the query.
func (q *EventsAllFixtureQuery) Select(columns ...kallax.SchemaField) *EventsAllFixtureQuery {
	if len(columns) == 0 {
		return q
	}
	q.BaseQuery.Select(columns...)
	return q
}

// SelectNot excludes columns from being selected in the query.
func (q *EventsAllFixtureQuery) SelectNot(columns ...kallax.SchemaField) *EventsAllFixtureQuery {
	q.BaseQuery.SelectNot(columns...)
	return q
}

// Copy returns a new identical copy of the query. Remember queries are mutable
// so make a copy any time you need to reuse them.
func (q *EventsAllFixtureQuery) Copy() *EventsAllFixtureQuery {
	return &EventsAllFixtureQuery{
		BaseQuery: q.BaseQuery.Copy(),
	}
}

// Order adds order clauses to the query for the given columns.
func (q *EventsAllFixtureQuery) Order(cols ...kallax.ColumnOrder) *EventsAllFixtureQuery {
	q.BaseQuery.Order(cols...)
	return q
}

// BatchSize sets the number of items to fetch per batch when there are 1:N
// relationships selected in the query.
func (q *EventsAllFixtureQuery) BatchSize(size uint64) *EventsAllFixtureQuery {
	q.BaseQuery.BatchSize(size)
	return q
}

// Limit sets the max number of items to retrieve.
func (q *EventsAllFixtureQuery) Limit(n uint64) *EventsAllFixtureQuery {
	q.BaseQuery.Limit(n)
	return q
}

// Offset sets the number of items to skip from the result set of items.
func (q *EventsAllFixtureQuery) Offset(n uint64) *EventsAllFixtureQuery {
	q.BaseQuery.Offset(n)
	return q
}

// Where adds a condition to the query. All conditions added are concatenated
// using a logical AND.
func (q *EventsAllFixtureQuery) Where(cond kallax.Condition) *EventsAllFixtureQuery {
	q.BaseQuery.Where(cond)
	return q
}

// FindByID adds a new filter to the query that will require that
// the ID property is equal to one of the passed values; if no passed values,
// it will do nothing.
func (q *EventsAllFixtureQuery) FindByID(v ...kallax.ULID) *EventsAllFixtureQuery {
	if len(v) == 0 {
		return q
	}
	values := make([]interface{}, len(v))
	for i, val := range v {
		values[i] = val
	}
	return q.Where(kallax.In(Schema.EventsAllFixture.ID, values...))
}

// EventsAllFixtureResultSet is the set of results returned by a query to the
// database.
type EventsAllFixtureResultSet struct {
	ResultSet kallax.ResultSet
	last      *EventsAllFixture
	lastErr   error
}

// NewEventsAllFixtureResultSet creates a new result set for rows of the type
// EventsAllFixture.
func NewEventsAllFixtureResultSet(rs kallax.ResultSet) *EventsAllFixtureResultSet {
	return &EventsAllFixtureResultSet{ResultSet: rs}
}

// Next fetches the next item in the result set and returns true if there is
// a next item.
// The result set is closed automatically when there are no more items.
func (rs *EventsAllFixtureResultSet) Next() bool {
	if !rs.ResultSet.Next() {
		rs.lastErr = rs.ResultSet.Close()
		rs.last = nil
		return false
	}

	var record kallax.Record
	record, rs.lastErr = rs.ResultSet.Get(Schema.EventsAllFixture.BaseSchema)
	if rs.lastErr != nil {
		rs.last = nil
	} else {
		var ok bool
		rs.last, ok = record.(*EventsAllFixture)
		if !ok {
			rs.lastErr = fmt.Errorf("kallax: unable to convert record to *EventsAllFixture")
			rs.last = nil
		}
	}

	return true
}

// Get retrieves the last fetched item from the result set and the last error.
func (rs *EventsAllFixtureResultSet) Get() (*EventsAllFixture, error) {
	return rs.last, rs.lastErr
}

// ForEach iterates over the complete result set passing every record found to
// the given callback. It is possible to stop the iteration by returning
// `kallax.ErrStop` in the callback.
// Result set is always closed at the end.
func (rs *EventsAllFixtureResultSet) ForEach(fn func(*EventsAllFixture) error) error {
	for rs.Next() {
		record, err := rs.Get()
		if err != nil {
			return err
		}

		if err := fn(record); err != nil {
			if err == kallax.ErrStop {
				return rs.Close()
			}

			return err
		}
	}
	return nil
}

// All returns all records on the result set and closes the result set.
func (rs *EventsAllFixtureResultSet) All() ([]*EventsAllFixture, error) {
	var result []*EventsAllFixture
	for rs.Next() {
		record, err := rs.Get()
		if err != nil {
			return nil, err
		}
		result = append(result, record)
	}
	return result, nil
}

// One returns the first record on the result set and closes the result set.
func (rs *EventsAllFixtureResultSet) One() (*EventsAllFixture, error) {
	if !rs.Next() {
		return nil, kallax.ErrNotFound
	}

	record, err := rs.Get()
	if err != nil {
		return nil, err
	}

	if err := rs.Close(); err != nil {
		return nil, err
	}

	return record, nil
}

// Err returns the last error occurred.
func (rs *EventsAllFixtureResultSet) Err() error {
	return rs.lastErr
}

// Close closes the result set.
func (rs *EventsAllFixtureResultSet) Close() error {
	return rs.ResultSet.Close()
}

// NewEventsFixture returns a new instance of EventsFixture.
func NewEventsFixture() (record *EventsFixture) {
	return newEventsFixture()
}

// GetID returns the primary key of the model.
func (r *EventsFixture) GetID() kallax.Identifier {
	return (*kallax.ULID)(&r.ID)
}

// ColumnAddress returns the pointer to the value of the given column.
func (r *EventsFixture) ColumnAddress(col string) (interface{}, error) {
	switch col {
	case "id":
		return (*kallax.ULID)(&r.ID), nil
	case "checks":
		return types.JSON(&r.Checks), nil
	case "must_fail_before":
		return types.JSON(&r.MustFailBefore), nil
	case "must_fail_after":
		return types.JSON(&r.MustFailAfter), nil

	default:
		return nil, fmt.Errorf("kallax: invalid column in EventsFixture: %s", col)
	}
}

// Value returns the value of the given column.
func (r *EventsFixture) Value(col string) (interface{}, error) {
	switch col {
	case "id":
		return r.ID, nil
	case "checks":
		return types.JSON(r.Checks), nil
	case "must_fail_before":
		return types.JSON(r.MustFailBefore), nil
	case "must_fail_after":
		return types.JSON(r.MustFailAfter), nil

	default:
		return nil, fmt.Errorf("kallax: invalid column in EventsFixture: %s", col)
	}
}

// NewRelationshipRecord returns a new record for the relatiobship in the given
// field.
func (r *EventsFixture) NewRelationshipRecord(field string) (kallax.Record, error) {
	return nil, fmt.Errorf("kallax: model EventsFixture has no relationships")
}

// SetRelationship sets the given relationship in the given field.
func (r *EventsFixture) SetRelationship(field string, rel interface{}) error {
	return fmt.Errorf("kallax: model EventsFixture has no relationships")
}

// EventsFixtureStore is the entity to access the records of the type EventsFixture
// in the database.
type EventsFixtureStore struct {
	*kallax.Store
}

// NewEventsFixtureStore creates a new instance of EventsFixtureStore
// using a SQL database.
func NewEventsFixtureStore(db *sql.DB) *EventsFixtureStore {
	return &EventsFixtureStore{kallax.NewStore(db)}
}

// GenericStore returns the generic store of this store.
func (s *EventsFixtureStore) GenericStore() *kallax.Store {
	return s.Store
}

// SetGenericStore changes the generic store of this store.
func (s *EventsFixtureStore) SetGenericStore(store *kallax.Store) {
	s.Store = store
}

// Debug returns a new store that will print all SQL statements to stdout using
// the log.Printf function.
func (s *EventsFixtureStore) Debug() *EventsFixtureStore {
	return &EventsFixtureStore{s.Store.Debug()}
}

// DebugWith returns a new store that will print all SQL statements using the
// given logger function.
func (s *EventsFixtureStore) DebugWith(logger kallax.LoggerFunc) *EventsFixtureStore {
	return &EventsFixtureStore{s.Store.DebugWith(logger)}
}

// Insert inserts a EventsFixture in the database. A non-persisted object is
// required for this operation.
func (s *EventsFixtureStore) Insert(record *EventsFixture) error {

	if err := record.BeforeInsert(); err != nil {
		return err
	}

	return s.Store.Transaction(func(s *kallax.Store) error {
		if err := s.Insert(Schema.EventsFixture.BaseSchema, record); err != nil {
			return err
		}

		if err := record.AfterInsert(); err != nil {
			return err
		}

		return nil
	})

}

// Update updates the given record on the database. If the columns are given,
// only these columns will be updated. Otherwise all of them will be.
// Be very careful with this, as you will have a potentially different object
// in memory but not on the database.
// Only writable records can be updated. Writable objects are those that have
// been just inserted or retrieved using a query with no custom select fields.
func (s *EventsFixtureStore) Update(record *EventsFixture, cols ...kallax.SchemaField) (updated int64, err error) {

	if err := record.BeforeUpdate(); err != nil {
		return 0, err
	}

	err = s.Store.Transaction(func(s *kallax.Store) error {
		updated, err = s.Update(Schema.EventsFixture.BaseSchema, record, cols...)
		if err != nil {
			return err
		}

		if err := record.AfterUpdate(); err != nil {
			return err
		}

		return nil
	})

	if err != nil {
		return 0, err
	}
	return updated, nil

}

// Save inserts the object if the record is not persisted, otherwise it updates
// it. Same rules of Update and Insert apply depending on the case.
func (s *EventsFixtureStore) Save(record *EventsFixture) (updated bool, err error) {
	if !record.IsPersisted() {
		return false, s.Insert(record)
	}

	rowsUpdated, err := s.Update(record)
	if err != nil {
		return false, err
	}

	return rowsUpdated > 0, nil
}

// Delete removes the given record from the database.
func (s *EventsFixtureStore) Delete(record *EventsFixture) error {

	return s.Store.Delete(Schema.EventsFixture.BaseSchema, record)

}

// Find returns the set of results for the given query.
func (s *EventsFixtureStore) Find(q *EventsFixtureQuery) (*EventsFixtureResultSet, error) {
	rs, err := s.Store.Find(q)
	if err != nil {
		return nil, err
	}

	return NewEventsFixtureResultSet(rs), nil
}

// MustFind returns the set of results for the given query, but panics if there
// is any error.
func (s *EventsFixtureStore) MustFind(q *EventsFixtureQuery) *EventsFixtureResultSet {
	return NewEventsFixtureResultSet(s.Store.MustFind(q))
}

// Count returns the number of rows that would be retrieved with the given
// query.
func (s *EventsFixtureStore) Count(q *EventsFixtureQuery) (int64, error) {
	return s.Store.Count(q)
}

// MustCount returns the number of rows that would be retrieved with the given
// query, but panics if there is an error.
func (s *EventsFixtureStore) MustCount(q *EventsFixtureQuery) int64 {
	return s.Store.MustCount(q)
}

// FindOne returns the first row returned by the given query.
// `ErrNotFound` is returned if there are no results.
func (s *EventsFixtureStore) FindOne(q *EventsFixtureQuery) (*EventsFixture, error) {
	q.Limit(1)
	q.Offset(0)
	rs, err := s.Find(q)
	if err != nil {
		return nil, err
	}

	if !rs.Next() {
		return nil, kallax.ErrNotFound
	}

	record, err := rs.Get()
	if err != nil {
		return nil, err
	}

	if err := rs.Close(); err != nil {
		return nil, err
	}

	return record, nil
}

// FindAll returns a list of all the rows returned by the given query.
func (s *EventsFixtureStore) FindAll(q *EventsFixtureQuery) ([]*EventsFixture, error) {
	rs, err := s.Find(q)
	if err != nil {
		return nil, err
	}

	return rs.All()
}

// MustFindOne returns the first row retrieved by the given query. It panics
// if there is an error or if there are no rows.
func (s *EventsFixtureStore) MustFindOne(q *EventsFixtureQuery) *EventsFixture {
	record, err := s.FindOne(q)
	if err != nil {
		panic(err)
	}
	return record
}

// Reload refreshes the EventsFixture with the data in the database and
// makes it writable.
func (s *EventsFixtureStore) Reload(record *EventsFixture) error {
	return s.Store.Reload(Schema.EventsFixture.BaseSchema, record)
}

// Transaction executes the given callback in a transaction and rollbacks if
// an error is returned.
// The transaction is only open in the store passed as a parameter to the
// callback.
func (s *EventsFixtureStore) Transaction(callback func(*EventsFixtureStore) error) error {
	if callback == nil {
		return kallax.ErrInvalidTxCallback
	}

	return s.Store.Transaction(func(store *kallax.Store) error {
		return callback(&EventsFixtureStore{store})
	})
}

// EventsFixtureQuery is the object used to create queries for the EventsFixture
// entity.
type EventsFixtureQuery struct {
	*kallax.BaseQuery
}

// NewEventsFixtureQuery returns a new instance of EventsFixtureQuery.
func NewEventsFixtureQuery() *EventsFixtureQuery {
	return &EventsFixtureQuery{
		BaseQuery: kallax.NewBaseQuery(Schema.EventsFixture.BaseSchema),
	}
}

// Select adds columns to select in the query.
func (q *EventsFixtureQuery) Select(columns ...kallax.SchemaField) *EventsFixtureQuery {
	if len(columns) == 0 {
		return q
	}
	q.BaseQuery.Select(columns...)
	return q
}

// SelectNot excludes columns from being selected in the query.
func (q *EventsFixtureQuery) SelectNot(columns ...kallax.SchemaField) *EventsFixtureQuery {
	q.BaseQuery.SelectNot(columns...)
	return q
}

// Copy returns a new identical copy of the query. Remember queries are mutable
// so make a copy any time you need to reuse them.
func (q *EventsFixtureQuery) Copy() *EventsFixtureQuery {
	return &EventsFixtureQuery{
		BaseQuery: q.BaseQuery.Copy(),
	}
}

// Order adds order clauses to the query for the given columns.
func (q *EventsFixtureQuery) Order(cols ...kallax.ColumnOrder) *EventsFixtureQuery {
	q.BaseQuery.Order(cols...)
	return q
}

// BatchSize sets the number of items to fetch per batch when there are 1:N
// relationships selected in the query.
func (q *EventsFixtureQuery) BatchSize(size uint64) *EventsFixtureQuery {
	q.BaseQuery.BatchSize(size)
	return q
}

// Limit sets the max number of items to retrieve.
func (q *EventsFixtureQuery) Limit(n uint64) *EventsFixtureQuery {
	q.BaseQuery.Limit(n)
	return q
}

// Offset sets the number of items to skip from the result set of items.
func (q *EventsFixtureQuery) Offset(n uint64) *EventsFixtureQuery {
	q.BaseQuery.Offset(n)
	return q
}

// Where adds a condition to the query. All conditions added are concatenated
// using a logical AND.
func (q *EventsFixtureQuery) Where(cond kallax.Condition) *EventsFixtureQuery {
	q.BaseQuery.Where(cond)
	return q
}

// FindByID adds a new filter to the query that will require that
// the ID property is equal to one of the passed values; if no passed values,
// it will do nothing.
func (q *EventsFixtureQuery) FindByID(v ...kallax.ULID) *EventsFixtureQuery {
	if len(v) == 0 {
		return q
	}
	values := make([]interface{}, len(v))
	for i, val := range v {
		values[i] = val
	}
	return q.Where(kallax.In(Schema.EventsFixture.ID, values...))
}

// EventsFixtureResultSet is the set of results returned by a query to the
// database.
type EventsFixtureResultSet struct {
	ResultSet kallax.ResultSet
	last      *EventsFixture
	lastErr   error
}

// NewEventsFixtureResultSet creates a new result set for rows of the type
// EventsFixture.
func NewEventsFixtureResultSet(rs kallax.ResultSet) *EventsFixtureResultSet {
	return &EventsFixtureResultSet{ResultSet: rs}
}

// Next fetches the next item in the result set and returns true if there is
// a next item.
// The result set is closed automatically when there are no more items.
func (rs *EventsFixtureResultSet) Next() bool {
	if !rs.ResultSet.Next() {
		rs.lastErr = rs.ResultSet.Close()
		rs.last = nil
		return false
	}

	var record kallax.Record
	record, rs.lastErr = rs.ResultSet.Get(Schema.EventsFixture.BaseSchema)
	if rs.lastErr != nil {
		rs.last = nil
	} else {
		var ok bool
		rs.last, ok = record.(*EventsFixture)
		if !ok {
			rs.lastErr = fmt.Errorf("kallax: unable to convert record to *EventsFixture")
			rs.last = nil
		}
	}

	return true
}

// Get retrieves the last fetched item from the result set and the last error.
func (rs *EventsFixtureResultSet) Get() (*EventsFixture, error) {
	return rs.last, rs.lastErr
}

// ForEach iterates over the complete result set passing every record found to
// the given callback. It is possible to stop the iteration by returning
// `kallax.ErrStop` in the callback.
// Result set is always closed at the end.
func (rs *EventsFixtureResultSet) ForEach(fn func(*EventsFixture) error) error {
	for rs.Next() {
		record, err := rs.Get()
		if err != nil {
			return err
		}

		if err := fn(record); err != nil {
			if err == kallax.ErrStop {
				return rs.Close()
			}

			return err
		}
	}
	return nil
}

// All returns all records on the result set and closes the result set.
func (rs *EventsFixtureResultSet) All() ([]*EventsFixture, error) {
	var result []*EventsFixture
	for rs.Next() {
		record, err := rs.Get()
		if err != nil {
			return nil, err
		}
		result = append(result, record)
	}
	return result, nil
}

// One returns the first record on the result set and closes the result set.
func (rs *EventsFixtureResultSet) One() (*EventsFixture, error) {
	if !rs.Next() {
		return nil, kallax.ErrNotFound
	}

	record, err := rs.Get()
	if err != nil {
		return nil, err
	}

	if err := rs.Close(); err != nil {
		return nil, err
	}

	return record, nil
}

// Err returns the last error occurred.
func (rs *EventsFixtureResultSet) Err() error {
	return rs.lastErr
}

// Close closes the result set.
func (rs *EventsFixtureResultSet) Close() error {
	return rs.ResultSet.Close()
}

// NewEventsSaveFixture returns a new instance of EventsSaveFixture.
func NewEventsSaveFixture() (record *EventsSaveFixture) {
	return newEventsSaveFixture()
}

// GetID returns the primary key of the model.
func (r *EventsSaveFixture) GetID() kallax.Identifier {
	return (*kallax.ULID)(&r.ID)
}

// ColumnAddress returns the pointer to the value of the given column.
func (r *EventsSaveFixture) ColumnAddress(col string) (interface{}, error) {
	switch col {
	case "id":
		return (*kallax.ULID)(&r.ID), nil
	case "checks":
		return types.JSON(&r.Checks), nil
	case "must_fail_before":
		return types.JSON(&r.MustFailBefore), nil
	case "must_fail_after":
		return types.JSON(&r.MustFailAfter), nil

	default:
		return nil, fmt.Errorf("kallax: invalid column in EventsSaveFixture: %s", col)
	}
}

// Value returns the value of the given column.
func (r *EventsSaveFixture) Value(col string) (interface{}, error) {
	switch col {
	case "id":
		return r.ID, nil
	case "checks":
		return types.JSON(r.Checks), nil
	case "must_fail_before":
		return types.JSON(r.MustFailBefore), nil
	case "must_fail_after":
		return types.JSON(r.MustFailAfter), nil

	default:
		return nil, fmt.Errorf("kallax: invalid column in EventsSaveFixture: %s", col)
	}
}

// NewRelationshipRecord returns a new record for the relatiobship in the given
// field.
func (r *EventsSaveFixture) NewRelationshipRecord(field string) (kallax.Record, error) {
	return nil, fmt.Errorf("kallax: model EventsSaveFixture has no relationships")
}

// SetRelationship sets the given relationship in the given field.
func (r *EventsSaveFixture) SetRelationship(field string, rel interface{}) error {
	return fmt.Errorf("kallax: model EventsSaveFixture has no relationships")
}

// EventsSaveFixtureStore is the entity to access the records of the type EventsSaveFixture
// in the database.
type EventsSaveFixtureStore struct {
	*kallax.Store
}

// NewEventsSaveFixtureStore creates a new instance of EventsSaveFixtureStore
// using a SQL database.
func NewEventsSaveFixtureStore(db *sql.DB) *EventsSaveFixtureStore {
	return &EventsSaveFixtureStore{kallax.NewStore(db)}
}

// GenericStore returns the generic store of this store.
func (s *EventsSaveFixtureStore) GenericStore() *kallax.Store {
	return s.Store
}

// SetGenericStore changes the generic store of this store.
func (s *EventsSaveFixtureStore) SetGenericStore(store *kallax.Store) {
	s.Store = store
}

// Debug returns a new store that will print all SQL statements to stdout using
// the log.Printf function.
func (s *EventsSaveFixtureStore) Debug() *EventsSaveFixtureStore {
	return &EventsSaveFixtureStore{s.Store.Debug()}
}

// DebugWith returns a new store that will print all SQL statements using the
// given logger function.
func (s *EventsSaveFixtureStore) DebugWith(logger kallax.LoggerFunc) *EventsSaveFixtureStore {
	return &EventsSaveFixtureStore{s.Store.DebugWith(logger)}
}

// Insert inserts a EventsSaveFixture in the database. A non-persisted object is
// required for this operation.
func (s *EventsSaveFixtureStore) Insert(record *EventsSaveFixture) error {

	if err := record.BeforeSave(); err != nil {
		return err
	}

	return s.Store.Transaction(func(s *kallax.Store) error {
		if err := s.Insert(Schema.EventsSaveFixture.BaseSchema, record); err != nil {
			return err
		}

		if err := record.AfterSave(); err != nil {
			return err
		}

		return nil
	})

}

// Update updates the given record on the database. If the columns are given,
// only these columns will be updated. Otherwise all of them will be.
// Be very careful with this, as you will have a potentially different object
// in memory but not on the database.
// Only writable records can be updated. Writable objects are those that have
// been just inserted or retrieved using a query with no custom select fields.
func (s *EventsSaveFixtureStore) Update(record *EventsSaveFixture, cols ...kallax.SchemaField) (updated int64, err error) {

	if err := record.BeforeSave(); err != nil {
		return 0, err
	}

	err = s.Store.Transaction(func(s *kallax.Store) error {
		updated, err = s.Update(Schema.EventsSaveFixture.BaseSchema, record, cols...)
		if err != nil {
			return err
		}

		if err := record.AfterSave(); err != nil {
			return err
		}

		return nil
	})

	if err != nil {
		return 0, err
	}
	return updated, nil

}

// Save inserts the object if the record is not persisted, otherwise it updates
// it. Same rules of Update and Insert apply depending on the case.
func (s *EventsSaveFixtureStore) Save(record *EventsSaveFixture) (updated bool, err error) {
	if !record.IsPersisted() {
		return false, s.Insert(record)
	}

	rowsUpdated, err := s.Update(record)
	if err != nil {
		return false, err
	}

	return rowsUpdated > 0, nil
}

// Delete removes the given record from the database.
func (s *EventsSaveFixtureStore) Delete(record *EventsSaveFixture) error {

	return s.Store.Delete(Schema.EventsSaveFixture.BaseSchema, record)

}

// Find returns the set of results for the given query.
func (s *EventsSaveFixtureStore) Find(q *EventsSaveFixtureQuery) (*EventsSaveFixtureResultSet, error) {
	rs, err := s.Store.Find(q)
	if err != nil {
		return nil, err
	}

	return NewEventsSaveFixtureResultSet(rs), nil
}

// MustFind returns the set of results for the given query, but panics if there
// is any error.
func (s *EventsSaveFixtureStore) MustFind(q *EventsSaveFixtureQuery) *EventsSaveFixtureResultSet {
	return NewEventsSaveFixtureResultSet(s.Store.MustFind(q))
}

// Count returns the number of rows that would be retrieved with the given
// query.
func (s *EventsSaveFixtureStore) Count(q *EventsSaveFixtureQuery) (int64, error) {
	return s.Store.Count(q)
}

// MustCount returns the number of rows that would be retrieved with the given
// query, but panics if there is an error.
func (s *EventsSaveFixtureStore) MustCount(q *EventsSaveFixtureQuery) int64 {
	return s.Store.MustCount(q)
}

// FindOne returns the first row returned by the given query.
// `ErrNotFound` is returned if there are no results.
func (s *EventsSaveFixtureStore) FindOne(q *EventsSaveFixtureQuery) (*EventsSaveFixture, error) {
	q.Limit(1)
	q.Offset(0)
	rs, err := s.Find(q)
	if err != nil {
		return nil, err
	}

	if !rs.Next() {
		return nil, kallax.ErrNotFound
	}

	record, err := rs.Get()
	if err != nil {
		return nil, err
	}

	if err := rs.Close(); err != nil {
		return nil, err
	}

	return record, nil
}

// FindAll returns a list of all the rows returned by the given query.
func (s *EventsSaveFixtureStore) FindAll(q *EventsSaveFixtureQuery) ([]*EventsSaveFixture, error) {
	rs, err := s.Find(q)
	if err != nil {
		return nil, err
	}

	return rs.All()
}

// MustFindOne returns the first row retrieved by the given query. It panics
// if there is an error or if there are no rows.
func (s *EventsSaveFixtureStore) MustFindOne(q *EventsSaveFixtureQuery) *EventsSaveFixture {
	record, err := s.FindOne(q)
	if err != nil {
		panic(err)
	}
	return record
}

// Reload refreshes the EventsSaveFixture with the data in the database and
// makes it writable.
func (s *EventsSaveFixtureStore) Reload(record *EventsSaveFixture) error {
	return s.Store.Reload(Schema.EventsSaveFixture.BaseSchema, record)
}

// Transaction executes the given callback in a transaction and rollbacks if
// an error is returned.
// The transaction is only open in the store passed as a parameter to the
// callback.
func (s *EventsSaveFixtureStore) Transaction(callback func(*EventsSaveFixtureStore) error) error {
	if callback == nil {
		return kallax.ErrInvalidTxCallback
	}

	return s.Store.Transaction(func(store *kallax.Store) error {
		return callback(&EventsSaveFixtureStore{store})
	})
}

// EventsSaveFixtureQuery is the object used to create queries for the EventsSaveFixture
// entity.
type EventsSaveFixtureQuery struct {
	*kallax.BaseQuery
}

// NewEventsSaveFixtureQuery returns a new instance of EventsSaveFixtureQuery.
func NewEventsSaveFixtureQuery() *EventsSaveFixtureQuery {
	return &EventsSaveFixtureQuery{
		BaseQuery: kallax.NewBaseQuery(Schema.EventsSaveFixture.BaseSchema),
	}
}

// Select adds columns to select in the query.
func (q *EventsSaveFixtureQuery) Select(columns ...kallax.SchemaField) *EventsSaveFixtureQuery {
	if len(columns) == 0 {
		return q
	}
	q.BaseQuery.Select(columns...)
	return q
}

// SelectNot excludes columns from being selected in the query.
func (q *EventsSaveFixtureQuery) SelectNot(columns ...kallax.SchemaField) *EventsSaveFixtureQuery {
	q.BaseQuery.SelectNot(columns...)
	return q
}

// Copy returns a new identical copy of the query. Remember queries are mutable
// so make a copy any time you need to reuse them.
func (q *EventsSaveFixtureQuery) Copy() *EventsSaveFixtureQuery {
	return &EventsSaveFixtureQuery{
		BaseQuery: q.BaseQuery.Copy(),
	}
}

// Order adds order clauses to the query for the given columns.
func (q *EventsSaveFixtureQuery) Order(cols ...kallax.ColumnOrder) *EventsSaveFixtureQuery {
	q.BaseQuery.Order(cols...)
	return q
}

// BatchSize sets the number of items to fetch per batch when there are 1:N
// relationships selected in the query.
func (q *EventsSaveFixtureQuery) BatchSize(size uint64) *EventsSaveFixtureQuery {
	q.BaseQuery.BatchSize(size)
	return q
}

// Limit sets the max number of items to retrieve.
func (q *EventsSaveFixtureQuery) Limit(n uint64) *EventsSaveFixtureQuery {
	q.BaseQuery.Limit(n)
	return q
}

// Offset sets the number of items to skip from the result set of items.
func (q *EventsSaveFixtureQuery) Offset(n uint64) *EventsSaveFixtureQuery {
	q.BaseQuery.Offset(n)
	return q
}

// Where adds a condition to the query. All conditions added are concatenated
// using a logical AND.
func (q *EventsSaveFixtureQuery) Where(cond kallax.Condition) *EventsSaveFixtureQuery {
	q.BaseQuery.Where(cond)
	return q
}

// FindByID adds a new filter to the query that will require that
// the ID property is equal to one of the passed values; if no passed values,
// it will do nothing.
func (q *EventsSaveFixtureQuery) FindByID(v ...kallax.ULID) *EventsSaveFixtureQuery {
	if len(v) == 0 {
		return q
	}
	values := make([]interface{}, len(v))
	for i, val := range v {
		values[i] = val
	}
	return q.Where(kallax.In(Schema.EventsSaveFixture.ID, values...))
}

// EventsSaveFixtureResultSet is the set of results returned by a query to the
// database.
type EventsSaveFixtureResultSet struct {
	ResultSet kallax.ResultSet
	last      *EventsSaveFixture
	lastErr   error
}

// NewEventsSaveFixtureResultSet creates a new result set for rows of the type
// EventsSaveFixture.
func NewEventsSaveFixtureResultSet(rs kallax.ResultSet) *EventsSaveFixtureResultSet {
	return &EventsSaveFixtureResultSet{ResultSet: rs}
}

// Next fetches the next item in the result set and returns true if there is
// a next item.
// The result set is closed automatically when there are no more items.
func (rs *EventsSaveFixtureResultSet) Next() bool {
	if !rs.ResultSet.Next() {
		rs.lastErr = rs.ResultSet.Close()
		rs.last = nil
		return false
	}

	var record kallax.Record
	record, rs.lastErr = rs.ResultSet.Get(Schema.EventsSaveFixture.BaseSchema)
	if rs.lastErr != nil {
		rs.last = nil
	} else {
		var ok bool
		rs.last, ok = record.(*EventsSaveFixture)
		if !ok {
			rs.lastErr = fmt.Errorf("kallax: unable to convert record to *EventsSaveFixture")
			rs.last = nil
		}
	}

	return true
}

// Get retrieves the last fetched item from the result set and the last error.
func (rs *EventsSaveFixtureResultSet) Get() (*EventsSaveFixture, error) {
	return rs.last, rs.lastErr
}

// ForEach iterates over the complete result set passing every record found to
// the given callback. It is possible to stop the iteration by returning
// `kallax.ErrStop` in the callback.
// Result set is always closed at the end.
func (rs *EventsSaveFixtureResultSet) ForEach(fn func(*EventsSaveFixture) error) error {
	for rs.Next() {
		record, err := rs.Get()
		if err != nil {
			return err
		}

		if err := fn(record); err != nil {
			if err == kallax.ErrStop {
				return rs.Close()
			}

			return err
		}
	}
	return nil
}

// All returns all records on the result set and closes the result set.
func (rs *EventsSaveFixtureResultSet) All() ([]*EventsSaveFixture, error) {
	var result []*EventsSaveFixture
	for rs.Next() {
		record, err := rs.Get()
		if err != nil {
			return nil, err
		}
		result = append(result, record)
	}
	return result, nil
}

// One returns the first record on the result set and closes the result set.
func (rs *EventsSaveFixtureResultSet) One() (*EventsSaveFixture, error) {
	if !rs.Next() {
		return nil, kallax.ErrNotFound
	}

	record, err := rs.Get()
	if err != nil {
		return nil, err
	}

	if err := rs.Close(); err != nil {
		return nil, err
	}

	return record, nil
}

// Err returns the last error occurred.
func (rs *EventsSaveFixtureResultSet) Err() error {
	return rs.lastErr
}

// Close closes the result set.
func (rs *EventsSaveFixtureResultSet) Close() error {
	return rs.ResultSet.Close()
}

// NewJSONModel returns a new instance of JSONModel.
func NewJSONModel() (record *JSONModel) {
	return newJSONModel()
}

// GetID returns the primary key of the model.
func (r *JSONModel) GetID() kallax.Identifier {
	return (*kallax.ULID)(&r.ID)
}

// ColumnAddress returns the pointer to the value of the given column.
func (r *JSONModel) ColumnAddress(col string) (interface{}, error) {
	switch col {
	case "id":
		return (*kallax.ULID)(&r.ID), nil
	case "foo":
		return &r.Foo, nil
	case "bar":
		if r.Bar == nil {
			r.Bar = new(Bar)
		}
		return types.JSON(r.Bar), nil
	case "baz_slice":
		return types.JSON(&r.BazSlice), nil
	case "baz":
		return types.JSON(&r.Baz), nil

	default:
		return nil, fmt.Errorf("kallax: invalid column in JSONModel: %s", col)
	}
}

// Value returns the value of the given column.
func (r *JSONModel) Value(col string) (interface{}, error) {
	switch col {
	case "id":
		return r.ID, nil
	case "foo":
		return r.Foo, nil
	case "bar":
		if r.Bar == (*Bar)(nil) {
			return nil, nil
		}
		return types.JSON(r.Bar), nil
	case "baz_slice":
		return types.JSON(r.BazSlice), nil
	case "baz":
		return types.JSON(r.Baz), nil

	default:
		return nil, fmt.Errorf("kallax: invalid column in JSONModel: %s", col)
	}
}

// NewRelationshipRecord returns a new record for the relatiobship in the given
// field.
func (r *JSONModel) NewRelationshipRecord(field string) (kallax.Record, error) {
	return nil, fmt.Errorf("kallax: model JSONModel has no relationships")
}

// SetRelationship sets the given relationship in the given field.
func (r *JSONModel) SetRelationship(field string, rel interface{}) error {
	return fmt.Errorf("kallax: model JSONModel has no relationships")
}

// JSONModelStore is the entity to access the records of the type JSONModel
// in the database.
type JSONModelStore struct {
	*kallax.Store
}

// NewJSONModelStore creates a new instance of JSONModelStore
// using a SQL database.
func NewJSONModelStore(db *sql.DB) *JSONModelStore {
	return &JSONModelStore{kallax.NewStore(db)}
}

// GenericStore returns the generic store of this store.
func (s *JSONModelStore) GenericStore() *kallax.Store {
	return s.Store
}

// SetGenericStore changes the generic store of this store.
func (s *JSONModelStore) SetGenericStore(store *kallax.Store) {
	s.Store = store
}

// Debug returns a new store that will print all SQL statements to stdout using
// the log.Printf function.
func (s *JSONModelStore) Debug() *JSONModelStore {
	return &JSONModelStore{s.Store.Debug()}
}

// DebugWith returns a new store that will print all SQL statements using the
// given logger function.
func (s *JSONModelStore) DebugWith(logger kallax.LoggerFunc) *JSONModelStore {
	return &JSONModelStore{s.Store.DebugWith(logger)}
}

// Insert inserts a JSONModel in the database. A non-persisted object is
// required for this operation.
func (s *JSONModelStore) Insert(record *JSONModel) error {

	return s.Store.Insert(Schema.JSONModel.BaseSchema, record)

}

// Update updates the given record on the database. If the columns are given,
// only these columns will be updated. Otherwise all of them will be.
// Be very careful with this, as you will have a potentially different object
// in memory but not on the database.
// Only writable records can be updated. Writable objects are those that have
// been just inserted or retrieved using a query with no custom select fields.
func (s *JSONModelStore) Update(record *JSONModel, cols ...kallax.SchemaField) (updated int64, err error) {

	return s.Store.Update(Schema.JSONModel.BaseSchema, record, cols...)

}

// Save inserts the object if the record is not persisted, otherwise it updates
// it. Same rules of Update and Insert apply depending on the case.
func (s *JSONModelStore) Save(record *JSONModel) (updated bool, err error) {
	if !record.IsPersisted() {
		return false, s.Insert(record)
	}

	rowsUpdated, err := s.Update(record)
	if err != nil {
		return false, err
	}

	return rowsUpdated > 0, nil
}

// Delete removes the given record from the database.
func (s *JSONModelStore) Delete(record *JSONModel) error {

	return s.Store.Delete(Schema.JSONModel.BaseSchema, record)

}

// Find returns the set of results for the given query.
func (s *JSONModelStore) Find(q *JSONModelQuery) (*JSONModelResultSet, error) {
	rs, err := s.Store.Find(q)
	if err != nil {
		return nil, err
	}

	return NewJSONModelResultSet(rs), nil
}

// MustFind returns the set of results for the given query, but panics if there
// is any error.
func (s *JSONModelStore) MustFind(q *JSONModelQuery) *JSONModelResultSet {
	return NewJSONModelResultSet(s.Store.MustFind(q))
}

// Count returns the number of rows that would be retrieved with the given
// query.
func (s *JSONModelStore) Count(q *JSONModelQuery) (int64, error) {
	return s.Store.Count(q)
}

// MustCount returns the number of rows that would be retrieved with the given
// query, but panics if there is an error.
func (s *JSONModelStore) MustCount(q *JSONModelQuery) int64 {
	return s.Store.MustCount(q)
}

// FindOne returns the first row returned by the given query.
// `ErrNotFound` is returned if there are no results.
func (s *JSONModelStore) FindOne(q *JSONModelQuery) (*JSONModel, error) {
	q.Limit(1)
	q.Offset(0)
	rs, err := s.Find(q)
	if err != nil {
		return nil, err
	}

	if !rs.Next() {
		return nil, kallax.ErrNotFound
	}

	record, err := rs.Get()
	if err != nil {
		return nil, err
	}

	if err := rs.Close(); err != nil {
		return nil, err
	}

	return record, nil
}

// FindAll returns a list of all the rows returned by the given query.
func (s *JSONModelStore) FindAll(q *JSONModelQuery) ([]*JSONModel, error) {
	rs, err := s.Find(q)
	if err != nil {
		return nil, err
	}

	return rs.All()
}

// MustFindOne returns the first row retrieved by the given query. It panics
// if there is an error or if there are no rows.
func (s *JSONModelStore) MustFindOne(q *JSONModelQuery) *JSONModel {
	record, err := s.FindOne(q)
	if err != nil {
		panic(err)
	}
	return record
}

// Reload refreshes the JSONModel with the data in the database and
// makes it writable.
func (s *JSONModelStore) Reload(record *JSONModel) error {
	return s.Store.Reload(Schema.JSONModel.BaseSchema, record)
}

// Transaction executes the given callback in a transaction and rollbacks if
// an error is returned.
// The transaction is only open in the store passed as a parameter to the
// callback.
func (s *JSONModelStore) Transaction(callback func(*JSONModelStore) error) error {
	if callback == nil {
		return kallax.ErrInvalidTxCallback
	}

	return s.Store.Transaction(func(store *kallax.Store) error {
		return callback(&JSONModelStore{store})
	})
}

// JSONModelQuery is the object used to create queries for the JSONModel
// entity.
type JSONModelQuery struct {
	*kallax.BaseQuery
}

// NewJSONModelQuery returns a new instance of JSONModelQuery.
func NewJSONModelQuery() *JSONModelQuery {
	return &JSONModelQuery{
		BaseQuery: kallax.NewBaseQuery(Schema.JSONModel.BaseSchema),
	}
}

// Select adds columns to select in the query.
func (q *JSONModelQuery) Select(columns ...kallax.SchemaField) *JSONModelQuery {
	if len(columns) == 0 {
		return q
	}
	q.BaseQuery.Select(columns...)
	return q
}

// SelectNot excludes columns from being selected in the query.
func (q *JSONModelQuery) SelectNot(columns ...kallax.SchemaField) *JSONModelQuery {
	q.BaseQuery.SelectNot(columns...)
	return q
}

// Copy returns a new identical copy of the query. Remember queries are mutable
// so make a copy any time you need to reuse them.
func (q *JSONModelQuery) Copy() *JSONModelQuery {
	return &JSONModelQuery{
		BaseQuery: q.BaseQuery.Copy(),
	}
}

// Order adds order clauses to the query for the given columns.
func (q *JSONModelQuery) Order(cols ...kallax.ColumnOrder) *JSONModelQuery {
	q.BaseQuery.Order(cols...)
	return q
}

// BatchSize sets the number of items to fetch per batch when there are 1:N
// relationships selected in the query.
func (q *JSONModelQuery) BatchSize(size uint64) *JSONModelQuery {
	q.BaseQuery.BatchSize(size)
	return q
}

// Limit sets the max number of items to retrieve.
func (q *JSONModelQuery) Limit(n uint64) *JSONModelQuery {
	q.BaseQuery.Limit(n)
	return q
}

// Offset sets the number of items to skip from the result set of items.
func (q *JSONModelQuery) Offset(n uint64) *JSONModelQuery {
	q.BaseQuery.Offset(n)
	return q
}

// Where adds a condition to the query. All conditions added are concatenated
// using a logical AND.
func (q *JSONModelQuery) Where(cond kallax.Condition) *JSONModelQuery {
	q.BaseQuery.Where(cond)
	return q
}

// FindByID adds a new filter to the query that will require that
// the ID property is equal to one of the passed values; if no passed values,
// it will do nothing.
func (q *JSONModelQuery) FindByID(v ...kallax.ULID) *JSONModelQuery {
	if len(v) == 0 {
		return q
	}
	values := make([]interface{}, len(v))
	for i, val := range v {
		values[i] = val
	}
	return q.Where(kallax.In(Schema.JSONModel.ID, values...))
}

// FindByFoo adds a new filter to the query that will require that
// the Foo property is equal to the passed value.
func (q *JSONModelQuery) FindByFoo(v string) *JSONModelQuery {
	return q.Where(kallax.Eq(Schema.JSONModel.Foo, v))
}

// JSONModelResultSet is the set of results returned by a query to the
// database.
type JSONModelResultSet struct {
	ResultSet kallax.ResultSet
	last      *JSONModel
	lastErr   error
}

// NewJSONModelResultSet creates a new result set for rows of the type
// JSONModel.
func NewJSONModelResultSet(rs kallax.ResultSet) *JSONModelResultSet {
	return &JSONModelResultSet{ResultSet: rs}
}

// Next fetches the next item in the result set and returns true if there is
// a next item.
// The result set is closed automatically when there are no more items.
func (rs *JSONModelResultSet) Next() bool {
	if !rs.ResultSet.Next() {
		rs.lastErr = rs.ResultSet.Close()
		rs.last = nil
		return false
	}

	var record kallax.Record
	record, rs.lastErr = rs.ResultSet.Get(Schema.JSONModel.BaseSchema)
	if rs.lastErr != nil {
		rs.last = nil
	} else {
		var ok bool
		rs.last, ok = record.(*JSONModel)
		if !ok {
			rs.lastErr = fmt.Errorf("kallax: unable to convert record to *JSONModel")
			rs.last = nil
		}
	}

	return true
}

// Get retrieves the last fetched item from the result set and the last error.
func (rs *JSONModelResultSet) Get() (*JSONModel, error) {
	return rs.last, rs.lastErr
}

// ForEach iterates over the complete result set passing every record found to
// the given callback. It is possible to stop the iteration by returning
// `kallax.ErrStop` in the callback.
// Result set is always closed at the end.
func (rs *JSONModelResultSet) ForEach(fn func(*JSONModel) error) error {
	for rs.Next() {
		record, err := rs.Get()
		if err != nil {
			return err
		}

		if err := fn(record); err != nil {
			if err == kallax.ErrStop {
				return rs.Close()
			}

			return err
		}
	}
	return nil
}

// All returns all records on the result set and closes the result set.
func (rs *JSONModelResultSet) All() ([]*JSONModel, error) {
	var result []*JSONModel
	for rs.Next() {
		record, err := rs.Get()
		if err != nil {
			return nil, err
		}
		result = append(result, record)
	}
	return result, nil
}

// One returns the first record on the result set and closes the result set.
func (rs *JSONModelResultSet) One() (*JSONModel, error) {
	if !rs.Next() {
		return nil, kallax.ErrNotFound
	}

	record, err := rs.Get()
	if err != nil {
		return nil, err
	}

	if err := rs.Close(); err != nil {
		return nil, err
	}

	return record, nil
}

// Err returns the last error occurred.
func (rs *JSONModelResultSet) Err() error {
	return rs.lastErr
}

// Close closes the result set.
func (rs *JSONModelResultSet) Close() error {
	return rs.ResultSet.Close()
}

// NewMultiKeySortFixture returns a new instance of MultiKeySortFixture.
func NewMultiKeySortFixture() (record *MultiKeySortFixture) {
	return newMultiKeySortFixture()
}

// GetID returns the primary key of the model.
func (r *MultiKeySortFixture) GetID() kallax.Identifier {
	return (*kallax.ULID)(&r.ID)
}

// ColumnAddress returns the pointer to the value of the given column.
func (r *MultiKeySortFixture) ColumnAddress(col string) (interface{}, error) {
	switch col {
	case "id":
		return (*kallax.ULID)(&r.ID), nil
	case "name":
		return &r.Name, nil
	case "start":
		return &r.Start, nil
	case "_end":
		return &r.End, nil

	default:
		return nil, fmt.Errorf("kallax: invalid column in MultiKeySortFixture: %s", col)
	}
}

// Value returns the value of the given column.
func (r *MultiKeySortFixture) Value(col string) (interface{}, error) {
	switch col {
	case "id":
		return r.ID, nil
	case "name":
		return r.Name, nil
	case "start":
		return r.Start, nil
	case "_end":
		return r.End, nil

	default:
		return nil, fmt.Errorf("kallax: invalid column in MultiKeySortFixture: %s", col)
	}
}

// NewRelationshipRecord returns a new record for the relatiobship in the given
// field.
func (r *MultiKeySortFixture) NewRelationshipRecord(field string) (kallax.Record, error) {
	return nil, fmt.Errorf("kallax: model MultiKeySortFixture has no relationships")
}

// SetRelationship sets the given relationship in the given field.
func (r *MultiKeySortFixture) SetRelationship(field string, rel interface{}) error {
	return fmt.Errorf("kallax: model MultiKeySortFixture has no relationships")
}

// MultiKeySortFixtureStore is the entity to access the records of the type MultiKeySortFixture
// in the database.
type MultiKeySortFixtureStore struct {
	*kallax.Store
}

// NewMultiKeySortFixtureStore creates a new instance of MultiKeySortFixtureStore
// using a SQL database.
func NewMultiKeySortFixtureStore(db *sql.DB) *MultiKeySortFixtureStore {
	return &MultiKeySortFixtureStore{kallax.NewStore(db)}
}

// GenericStore returns the generic store of this store.
func (s *MultiKeySortFixtureStore) GenericStore() *kallax.Store {
	return s.Store
}

// SetGenericStore changes the generic store of this store.
func (s *MultiKeySortFixtureStore) SetGenericStore(store *kallax.Store) {
	s.Store = store
}

// Debug returns a new store that will print all SQL statements to stdout using
// the log.Printf function.
func (s *MultiKeySortFixtureStore) Debug() *MultiKeySortFixtureStore {
	return &MultiKeySortFixtureStore{s.Store.Debug()}
}

// DebugWith returns a new store that will print all SQL statements using the
// given logger function.
func (s *MultiKeySortFixtureStore) DebugWith(logger kallax.LoggerFunc) *MultiKeySortFixtureStore {
	return &MultiKeySortFixtureStore{s.Store.DebugWith(logger)}
}

// Insert inserts a MultiKeySortFixture in the database. A non-persisted object is
// required for this operation.
func (s *MultiKeySortFixtureStore) Insert(record *MultiKeySortFixture) error {
	record.Start = record.Start.Truncate(time.Microsecond)
	record.End = record.End.Truncate(time.Microsecond)

	return s.Store.Insert(Schema.MultiKeySortFixture.BaseSchema, record)

}

// Update updates the given record on the database. If the columns are given,
// only these columns will be updated. Otherwise all of them will be.
// Be very careful with this, as you will have a potentially different object
// in memory but not on the database.
// Only writable records can be updated. Writable objects are those that have
// been just inserted or retrieved using a query with no custom select fields.
func (s *MultiKeySortFixtureStore) Update(record *MultiKeySortFixture, cols ...kallax.SchemaField) (updated int64, err error) {
	record.Start = record.Start.Truncate(time.Microsecond)
	record.End = record.End.Truncate(time.Microsecond)

	return s.Store.Update(Schema.MultiKeySortFixture.BaseSchema, record, cols...)

}

// Save inserts the object if the record is not persisted, otherwise it updates
// it. Same rules of Update and Insert apply depending on the case.
func (s *MultiKeySortFixtureStore) Save(record *MultiKeySortFixture) (updated bool, err error) {
	if !record.IsPersisted() {
		return false, s.Insert(record)
	}

	rowsUpdated, err := s.Update(record)
	if err != nil {
		return false, err
	}

	return rowsUpdated > 0, nil
}

// Delete removes the given record from the database.
func (s *MultiKeySortFixtureStore) Delete(record *MultiKeySortFixture) error {

	return s.Store.Delete(Schema.MultiKeySortFixture.BaseSchema, record)

}

// Find returns the set of results for the given query.
func (s *MultiKeySortFixtureStore) Find(q *MultiKeySortFixtureQuery) (*MultiKeySortFixtureResultSet, error) {
	rs, err := s.Store.Find(q)
	if err != nil {
		return nil, err
	}

	return NewMultiKeySortFixtureResultSet(rs), nil
}

// MustFind returns the set of results for the given query, but panics if there
// is any error.
func (s *MultiKeySortFixtureStore) MustFind(q *MultiKeySortFixtureQuery) *MultiKeySortFixtureResultSet {
	return NewMultiKeySortFixtureResultSet(s.Store.MustFind(q))
}

// Count returns the number of rows that would be retrieved with the given
// query.
func (s *MultiKeySortFixtureStore) Count(q *MultiKeySortFixtureQuery) (int64, error) {
	return s.Store.Count(q)
}

// MustCount returns the number of rows that would be retrieved with the given
// query, but panics if there is an error.
func (s *MultiKeySortFixtureStore) MustCount(q *MultiKeySortFixtureQuery) int64 {
	return s.Store.MustCount(q)
}

// FindOne returns the first row returned by the given query.
// `ErrNotFound` is returned if there are no results.
func (s *MultiKeySortFixtureStore) FindOne(q *MultiKeySortFixtureQuery) (*MultiKeySortFixture, error) {
	q.Limit(1)
	q.Offset(0)
	rs, err := s.Find(q)
	if err != nil {
		return nil, err
	}

	if !rs.Next() {
		return nil, kallax.ErrNotFound
	}

	record, err := rs.Get()
	if err != nil {
		return nil, err
	}

	if err := rs.Close(); err != nil {
		return nil, err
	}

	return record, nil
}

// FindAll returns a list of all the rows returned by the given query.
func (s *MultiKeySortFixtureStore) FindAll(q *MultiKeySortFixtureQuery) ([]*MultiKeySortFixture, error) {
	rs, err := s.Find(q)
	if err != nil {
		return nil, err
	}

	return rs.All()
}

// MustFindOne returns the first row retrieved by the given query. It panics
// if there is an error or if there are no rows.
func (s *MultiKeySortFixtureStore) MustFindOne(q *MultiKeySortFixtureQuery) *MultiKeySortFixture {
	record, err := s.FindOne(q)
	if err != nil {
		panic(err)
	}
	return record
}

// Reload refreshes the MultiKeySortFixture with the data in the database and
// makes it writable.
func (s *MultiKeySortFixtureStore) Reload(record *MultiKeySortFixture) error {
	return s.Store.Reload(Schema.MultiKeySortFixture.BaseSchema, record)
}

// Transaction executes the given callback in a transaction and rollbacks if
// an error is returned.
// The transaction is only open in the store passed as a parameter to the
// callback.
func (s *MultiKeySortFixtureStore) Transaction(callback func(*MultiKeySortFixtureStore) error) error {
	if callback == nil {
		return kallax.ErrInvalidTxCallback
	}

	return s.Store.Transaction(func(store *kallax.Store) error {
		return callback(&MultiKeySortFixtureStore{store})
	})
}

// MultiKeySortFixtureQuery is the object used to create queries for the MultiKeySortFixture
// entity.
type MultiKeySortFixtureQuery struct {
	*kallax.BaseQuery
}

// NewMultiKeySortFixtureQuery returns a new instance of MultiKeySortFixtureQuery.
func NewMultiKeySortFixtureQuery() *MultiKeySortFixtureQuery {
	return &MultiKeySortFixtureQuery{
		BaseQuery: kallax.NewBaseQuery(Schema.MultiKeySortFixture.BaseSchema),
	}
}

// Select adds columns to select in the query.
func (q *MultiKeySortFixtureQuery) Select(columns ...kallax.SchemaField) *MultiKeySortFixtureQuery {
	if len(columns) == 0 {
		return q
	}
	q.BaseQuery.Select(columns...)
	return q
}

// SelectNot excludes columns from being selected in the query.
func (q *MultiKeySortFixtureQuery) SelectNot(columns ...kallax.SchemaField) *MultiKeySortFixtureQuery {
	q.BaseQuery.SelectNot(columns...)
	return q
}

// Copy returns a new identical copy of the query. Remember queries are mutable
// so make a copy any time you need to reuse them.
func (q *MultiKeySortFixtureQuery) Copy() *MultiKeySortFixtureQuery {
	return &MultiKeySortFixtureQuery{
		BaseQuery: q.BaseQuery.Copy(),
	}
}

// Order adds order clauses to the query for the given columns.
func (q *MultiKeySortFixtureQuery) Order(cols ...kallax.ColumnOrder) *MultiKeySortFixtureQuery {
	q.BaseQuery.Order(cols...)
	return q
}

// BatchSize sets the number of items to fetch per batch when there are 1:N
// relationships selected in the query.
func (q *MultiKeySortFixtureQuery) BatchSize(size uint64) *MultiKeySortFixtureQuery {
	q.BaseQuery.BatchSize(size)
	return q
}

// Limit sets the max number of items to retrieve.
func (q *MultiKeySortFixtureQuery) Limit(n uint64) *MultiKeySortFixtureQuery {
	q.BaseQuery.Limit(n)
	return q
}

// Offset sets the number of items to skip from the result set of items.
func (q *MultiKeySortFixtureQuery) Offset(n uint64) *MultiKeySortFixtureQuery {
	q.BaseQuery.Offset(n)
	return q
}

// Where adds a condition to the query. All conditions added are concatenated
// using a logical AND.
func (q *MultiKeySortFixtureQuery) Where(cond kallax.Condition) *MultiKeySortFixtureQuery {
	q.BaseQuery.Where(cond)
	return q
}

// FindByID adds a new filter to the query that will require that
// the ID property is equal to one of the passed values; if no passed values,
// it will do nothing.
func (q *MultiKeySortFixtureQuery) FindByID(v ...kallax.ULID) *MultiKeySortFixtureQuery {
	if len(v) == 0 {
		return q
	}
	values := make([]interface{}, len(v))
	for i, val := range v {
		values[i] = val
	}
	return q.Where(kallax.In(Schema.MultiKeySortFixture.ID, values...))
}

// FindByName adds a new filter to the query that will require that
// the Name property is equal to the passed value.
func (q *MultiKeySortFixtureQuery) FindByName(v string) *MultiKeySortFixtureQuery {
	return q.Where(kallax.Eq(Schema.MultiKeySortFixture.Name, v))
}

// FindByStart adds a new filter to the query that will require that
// the Start property is equal to the passed value.
func (q *MultiKeySortFixtureQuery) FindByStart(cond kallax.ScalarCond, v time.Time) *MultiKeySortFixtureQuery {
	return q.Where(cond(Schema.MultiKeySortFixture.Start, v))
}

// FindByEnd adds a new filter to the query that will require that
// the End property is equal to the passed value.
func (q *MultiKeySortFixtureQuery) FindByEnd(cond kallax.ScalarCond, v time.Time) *MultiKeySortFixtureQuery {
	return q.Where(cond(Schema.MultiKeySortFixture.End, v))
}

// MultiKeySortFixtureResultSet is the set of results returned by a query to the
// database.
type MultiKeySortFixtureResultSet struct {
	ResultSet kallax.ResultSet
	last      *MultiKeySortFixture
	lastErr   error
}

// NewMultiKeySortFixtureResultSet creates a new result set for rows of the type
// MultiKeySortFixture.
func NewMultiKeySortFixtureResultSet(rs kallax.ResultSet) *MultiKeySortFixtureResultSet {
	return &MultiKeySortFixtureResultSet{ResultSet: rs}
}

// Next fetches the next item in the result set and returns true if there is
// a next item.
// The result set is closed automatically when there are no more items.
func (rs *MultiKeySortFixtureResultSet) Next() bool {
	if !rs.ResultSet.Next() {
		rs.lastErr = rs.ResultSet.Close()
		rs.last = nil
		return false
	}

	var record kallax.Record
	record, rs.lastErr = rs.ResultSet.Get(Schema.MultiKeySortFixture.BaseSchema)
	if rs.lastErr != nil {
		rs.last = nil
	} else {
		var ok bool
		rs.last, ok = record.(*MultiKeySortFixture)
		if !ok {
			rs.lastErr = fmt.Errorf("kallax: unable to convert record to *MultiKeySortFixture")
			rs.last = nil
		}
	}

	return true
}

// Get retrieves the last fetched item from the result set and the last error.
func (rs *MultiKeySortFixtureResultSet) Get() (*MultiKeySortFixture, error) {
	return rs.last, rs.lastErr
}

// ForEach iterates over the complete result set passing every record found to
// the given callback. It is possible to stop the iteration by returning
// `kallax.ErrStop` in the callback.
// Result set is always closed at the end.
func (rs *MultiKeySortFixtureResultSet) ForEach(fn func(*MultiKeySortFixture) error) error {
	for rs.Next() {
		record, err := rs.Get()
		if err != nil {
			return err
		}

		if err := fn(record); err != nil {
			if err == kallax.ErrStop {
				return rs.Close()
			}

			return err
		}
	}
	return nil
}

// All returns all records on the result set and closes the result set.
func (rs *MultiKeySortFixtureResultSet) All() ([]*MultiKeySortFixture, error) {
	var result []*MultiKeySortFixture
	for rs.Next() {
		record, err := rs.Get()
		if err != nil {
			return nil, err
		}
		result = append(result, record)
	}
	return result, nil
}

// One returns the first record on the result set and closes the result set.
func (rs *MultiKeySortFixtureResultSet) One() (*MultiKeySortFixture, error) {
	if !rs.Next() {
		return nil, kallax.ErrNotFound
	}

	record, err := rs.Get()
	if err != nil {
		return nil, err
	}

	if err := rs.Close(); err != nil {
		return nil, err
	}

	return record, nil
}

// Err returns the last error occurred.
func (rs *MultiKeySortFixtureResultSet) Err() error {
	return rs.lastErr
}

// Close closes the result set.
func (rs *MultiKeySortFixtureResultSet) Close() error {
	return rs.ResultSet.Close()
}

// NewNullable returns a new instance of Nullable.
func NewNullable() (record *Nullable) {
	return new(Nullable)
}

// GetID returns the primary key of the model.
func (r *Nullable) GetID() kallax.Identifier {
	return (*kallax.NumericID)(&r.ID)
}

// ColumnAddress returns the pointer to the value of the given column.
func (r *Nullable) ColumnAddress(col string) (interface{}, error) {
	switch col {
	case "id":
		return (*kallax.NumericID)(&r.ID), nil
	case "t":
		return types.Nullable(&r.T), nil
	case "some_json":
		if r.SomeJSON == nil {
			r.SomeJSON = new(SomeJSON)
		}
		return types.JSON(r.SomeJSON), nil
	case "scanner":
		if r.Scanner == nil {
			r.Scanner = new(kallax.ULID)
		}
		return types.Nullable(r.Scanner), nil

	default:
		return nil, fmt.Errorf("kallax: invalid column in Nullable: %s", col)
	}
}

// Value returns the value of the given column.
func (r *Nullable) Value(col string) (interface{}, error) {
	switch col {
	case "id":
		return r.ID, nil
	case "t":
		if r.T == (*time.Time)(nil) {
			return nil, nil
		}
		return r.T, nil
	case "some_json":
		if r.SomeJSON == (*SomeJSON)(nil) {
			return nil, nil
		}
		return types.JSON(r.SomeJSON), nil
	case "scanner":
		if r.Scanner == (*kallax.ULID)(nil) {
			return nil, nil
		}
		return r.Scanner, nil

	default:
		return nil, fmt.Errorf("kallax: invalid column in Nullable: %s", col)
	}
}

// NewRelationshipRecord returns a new record for the relatiobship in the given
// field.
func (r *Nullable) NewRelationshipRecord(field string) (kallax.Record, error) {
	return nil, fmt.Errorf("kallax: model Nullable has no relationships")
}

// SetRelationship sets the given relationship in the given field.
func (r *Nullable) SetRelationship(field string, rel interface{}) error {
	return fmt.Errorf("kallax: model Nullable has no relationships")
}

// NullableStore is the entity to access the records of the type Nullable
// in the database.
type NullableStore struct {
	*kallax.Store
}

// NewNullableStore creates a new instance of NullableStore
// using a SQL database.
func NewNullableStore(db *sql.DB) *NullableStore {
	return &NullableStore{kallax.NewStore(db)}
}

// GenericStore returns the generic store of this store.
func (s *NullableStore) GenericStore() *kallax.Store {
	return s.Store
}

// SetGenericStore changes the generic store of this store.
func (s *NullableStore) SetGenericStore(store *kallax.Store) {
	s.Store = store
}

// Debug returns a new store that will print all SQL statements to stdout using
// the log.Printf function.
func (s *NullableStore) Debug() *NullableStore {
	return &NullableStore{s.Store.Debug()}
}

// DebugWith returns a new store that will print all SQL statements using the
// given logger function.
func (s *NullableStore) DebugWith(logger kallax.LoggerFunc) *NullableStore {
	return &NullableStore{s.Store.DebugWith(logger)}
}

// Insert inserts a Nullable in the database. A non-persisted object is
// required for this operation.
func (s *NullableStore) Insert(record *Nullable) error {
	if record.T != nil {
		record.T = func(t time.Time) *time.Time { return &t }(record.T.Truncate(time.Microsecond))
	}

	return s.Store.Insert(Schema.Nullable.BaseSchema, record)

}

// Update updates the given record on the database. If the columns are given,
// only these columns will be updated. Otherwise all of them will be.
// Be very careful with this, as you will have a potentially different object
// in memory but not on the database.
// Only writable records can be updated. Writable objects are those that have
// been just inserted or retrieved using a query with no custom select fields.
func (s *NullableStore) Update(record *Nullable, cols ...kallax.SchemaField) (updated int64, err error) {
	if record.T != nil {
		record.T = func(t time.Time) *time.Time { return &t }(record.T.Truncate(time.Microsecond))
	}

	return s.Store.Update(Schema.Nullable.BaseSchema, record, cols...)

}

// Save inserts the object if the record is not persisted, otherwise it updates
// it. Same rules of Update and Insert apply depending on the case.
func (s *NullableStore) Save(record *Nullable) (updated bool, err error) {
	if !record.IsPersisted() {
		return false, s.Insert(record)
	}

	rowsUpdated, err := s.Update(record)
	if err != nil {
		return false, err
	}

	return rowsUpdated > 0, nil
}

// Delete removes the given record from the database.
func (s *NullableStore) Delete(record *Nullable) error {

	return s.Store.Delete(Schema.Nullable.BaseSchema, record)

}

// Find returns the set of results for the given query.
func (s *NullableStore) Find(q *NullableQuery) (*NullableResultSet, error) {
	rs, err := s.Store.Find(q)
	if err != nil {
		return nil, err
	}

	return NewNullableResultSet(rs), nil
}

// MustFind returns the set of results for the given query, but panics if there
// is any error.
func (s *NullableStore) MustFind(q *NullableQuery) *NullableResultSet {
	return NewNullableResultSet(s.Store.MustFind(q))
}

// Count returns the number of rows that would be retrieved with the given
// query.
func (s *NullableStore) Count(q *NullableQuery) (int64, error) {
	return s.Store.Count(q)
}

// MustCount returns the number of rows that would be retrieved with the given
// query, but panics if there is an error.
func (s *NullableStore) MustCount(q *NullableQuery) int64 {
	return s.Store.MustCount(q)
}

// FindOne returns the first row returned by the given query.
// `ErrNotFound` is returned if there are no results.
func (s *NullableStore) FindOne(q *NullableQuery) (*Nullable, error) {
	q.Limit(1)
	q.Offset(0)
	rs, err := s.Find(q)
	if err != nil {
		return nil, err
	}

	if !rs.Next() {
		return nil, kallax.ErrNotFound
	}

	record, err := rs.Get()
	if err != nil {
		return nil, err
	}

	if err := rs.Close(); err != nil {
		return nil, err
	}

	return record, nil
}

// FindAll returns a list of all the rows returned by the given query.
func (s *NullableStore) FindAll(q *NullableQuery) ([]*Nullable, error) {
	rs, err := s.Find(q)
	if err != nil {
		return nil, err
	}

	return rs.All()
}

// MustFindOne returns the first row retrieved by the given query. It panics
// if there is an error or if there are no rows.
func (s *NullableStore) MustFindOne(q *NullableQuery) *Nullable {
	record, err := s.FindOne(q)
	if err != nil {
		panic(err)
	}
	return record
}

// Reload refreshes the Nullable with the data in the database and
// makes it writable.
func (s *NullableStore) Reload(record *Nullable) error {
	return s.Store.Reload(Schema.Nullable.BaseSchema, record)
}

// Transaction executes the given callback in a transaction and rollbacks if
// an error is returned.
// The transaction is only open in the store passed as a parameter to the
// callback.
func (s *NullableStore) Transaction(callback func(*NullableStore) error) error {
	if callback == nil {
		return kallax.ErrInvalidTxCallback
	}

	return s.Store.Transaction(func(store *kallax.Store) error {
		return callback(&NullableStore{store})
	})
}

// NullableQuery is the object used to create queries for the Nullable
// entity.
type NullableQuery struct {
	*kallax.BaseQuery
}

// NewNullableQuery returns a new instance of NullableQuery.
func NewNullableQuery() *NullableQuery {
	return &NullableQuery{
		BaseQuery: kallax.NewBaseQuery(Schema.Nullable.BaseSchema),
	}
}

// Select adds columns to select in the query.
func (q *NullableQuery) Select(columns ...kallax.SchemaField) *NullableQuery {
	if len(columns) == 0 {
		return q
	}
	q.BaseQuery.Select(columns...)
	return q
}

// SelectNot excludes columns from being selected in the query.
func (q *NullableQuery) SelectNot(columns ...kallax.SchemaField) *NullableQuery {
	q.BaseQuery.SelectNot(columns...)
	return q
}

// Copy returns a new identical copy of the query. Remember queries are mutable
// so make a copy any time you need to reuse them.
func (q *NullableQuery) Copy() *NullableQuery {
	return &NullableQuery{
		BaseQuery: q.BaseQuery.Copy(),
	}
}

// Order adds order clauses to the query for the given columns.
func (q *NullableQuery) Order(cols ...kallax.ColumnOrder) *NullableQuery {
	q.BaseQuery.Order(cols...)
	return q
}

// BatchSize sets the number of items to fetch per batch when there are 1:N
// relationships selected in the query.
func (q *NullableQuery) BatchSize(size uint64) *NullableQuery {
	q.BaseQuery.BatchSize(size)
	return q
}

// Limit sets the max number of items to retrieve.
func (q *NullableQuery) Limit(n uint64) *NullableQuery {
	q.BaseQuery.Limit(n)
	return q
}

// Offset sets the number of items to skip from the result set of items.
func (q *NullableQuery) Offset(n uint64) *NullableQuery {
	q.BaseQuery.Offset(n)
	return q
}

// Where adds a condition to the query. All conditions added are concatenated
// using a logical AND.
func (q *NullableQuery) Where(cond kallax.Condition) *NullableQuery {
	q.BaseQuery.Where(cond)
	return q
}

// FindByID adds a new filter to the query that will require that
// the ID property is equal to one of the passed values; if no passed values,
// it will do nothing.
func (q *NullableQuery) FindByID(v ...int64) *NullableQuery {
	if len(v) == 0 {
		return q
	}
	values := make([]interface{}, len(v))
	for i, val := range v {
		values[i] = val
	}
	return q.Where(kallax.In(Schema.Nullable.ID, values...))
}

// FindByT adds a new filter to the query that will require that
// the T property is equal to the passed value.
func (q *NullableQuery) FindByT(cond kallax.ScalarCond, v time.Time) *NullableQuery {
	return q.Where(cond(Schema.Nullable.T, v))
}

// FindByScanner adds a new filter to the query that will require that
// the Scanner property is equal to the passed value.
func (q *NullableQuery) FindByScanner(v kallax.ULID) *NullableQuery {
	return q.Where(kallax.Eq(Schema.Nullable.Scanner, v))
}

// NullableResultSet is the set of results returned by a query to the
// database.
type NullableResultSet struct {
	ResultSet kallax.ResultSet
	last      *Nullable
	lastErr   error
}

// NewNullableResultSet creates a new result set for rows of the type
// Nullable.
func NewNullableResultSet(rs kallax.ResultSet) *NullableResultSet {
	return &NullableResultSet{ResultSet: rs}
}

// Next fetches the next item in the result set and returns true if there is
// a next item.
// The result set is closed automatically when there are no more items.
func (rs *NullableResultSet) Next() bool {
	if !rs.ResultSet.Next() {
		rs.lastErr = rs.ResultSet.Close()
		rs.last = nil
		return false
	}

	var record kallax.Record
	record, rs.lastErr = rs.ResultSet.Get(Schema.Nullable.BaseSchema)
	if rs.lastErr != nil {
		rs.last = nil
	} else {
		var ok bool
		rs.last, ok = record.(*Nullable)
		if !ok {
			rs.lastErr = fmt.Errorf("kallax: unable to convert record to *Nullable")
			rs.last = nil
		}
	}

	return true
}

// Get retrieves the last fetched item from the result set and the last error.
func (rs *NullableResultSet) Get() (*Nullable, error) {
	return rs.last, rs.lastErr
}

// ForEach iterates over the complete result set passing every record found to
// the given callback. It is possible to stop the iteration by returning
// `kallax.ErrStop` in the callback.
// Result set is always closed at the end.
func (rs *NullableResultSet) ForEach(fn func(*Nullable) error) error {
	for rs.Next() {
		record, err := rs.Get()
		if err != nil {
			return err
		}

		if err := fn(record); err != nil {
			if err == kallax.ErrStop {
				return rs.Close()
			}

			return err
		}
	}
	return nil
}

// All returns all records on the result set and closes the result set.
func (rs *NullableResultSet) All() ([]*Nullable, error) {
	var result []*Nullable
	for rs.Next() {
		record, err := rs.Get()
		if err != nil {
			return nil, err
		}
		result = append(result, record)
	}
	return result, nil
}

// One returns the first record on the result set and closes the result set.
func (rs *NullableResultSet) One() (*Nullable, error) {
	if !rs.Next() {
		return nil, kallax.ErrNotFound
	}

	record, err := rs.Get()
	if err != nil {
		return nil, err
	}

	if err := rs.Close(); err != nil {
		return nil, err
	}

	return record, nil
}

// Err returns the last error occurred.
func (rs *NullableResultSet) Err() error {
	return rs.lastErr
}

// Close closes the result set.
func (rs *NullableResultSet) Close() error {
	return rs.ResultSet.Close()
}

// NewParent returns a new instance of Parent.
func NewParent() (record *Parent) {
	return new(Parent)
}

// GetID returns the primary key of the model.
func (r *Parent) GetID() kallax.Identifier {
	return (*kallax.NumericID)(&r.ID)
}

// ColumnAddress returns the pointer to the value of the given column.
func (r *Parent) ColumnAddress(col string) (interface{}, error) {
	switch col {
	case "id":
		return (*kallax.NumericID)(&r.ID), nil
	case "name":
		return &r.Name, nil

	default:
		return nil, fmt.Errorf("kallax: invalid column in Parent: %s", col)
	}
}

// Value returns the value of the given column.
func (r *Parent) Value(col string) (interface{}, error) {
	switch col {
	case "id":
		return r.ID, nil
	case "name":
		return r.Name, nil

	default:
		return nil, fmt.Errorf("kallax: invalid column in Parent: %s", col)
	}
}

// NewRelationshipRecord returns a new record for the relatiobship in the given
// field.
func (r *Parent) NewRelationshipRecord(field string) (kallax.Record, error) {
	switch field {
	case "Children":
		return new(Child), nil

	}
	return nil, fmt.Errorf("kallax: model Parent has no relationship %s", field)
}

// SetRelationship sets the given relationship in the given field.
func (r *Parent) SetRelationship(field string, rel interface{}) error {
	switch field {
	case "Children":
		records, ok := rel.([]kallax.Record)
		if !ok {
			return fmt.Errorf("kallax: relationship field %s needs a collection of records, not %T", field, rel)
		}

		r.Children = make([]*Child, len(records))
		for i, record := range records {
			rel, ok := record.(*Child)
			if !ok {
				return fmt.Errorf("kallax: element of type %T cannot be added to relationship %s", record, field)
			}
			r.Children[i] = rel
		}
		return nil

	}
	return fmt.Errorf("kallax: model Parent has no relationship %s", field)
}

// ParentStore is the entity to access the records of the type Parent
// in the database.
type ParentStore struct {
	*kallax.Store
}

// NewParentStore creates a new instance of ParentStore
// using a SQL database.
func NewParentStore(db *sql.DB) *ParentStore {
	return &ParentStore{kallax.NewStore(db)}
}

// GenericStore returns the generic store of this store.
func (s *ParentStore) GenericStore() *kallax.Store {
	return s.Store
}

// SetGenericStore changes the generic store of this store.
func (s *ParentStore) SetGenericStore(store *kallax.Store) {
	s.Store = store
}

// Debug returns a new store that will print all SQL statements to stdout using
// the log.Printf function.
func (s *ParentStore) Debug() *ParentStore {
	return &ParentStore{s.Store.Debug()}
}

// DebugWith returns a new store that will print all SQL statements using the
// given logger function.
func (s *ParentStore) DebugWith(logger kallax.LoggerFunc) *ParentStore {
	return &ParentStore{s.Store.DebugWith(logger)}
}

func (s *ParentStore) relationshipRecords(record *Parent) []kallax.RecordWithSchema {
	var records []kallax.RecordWithSchema

	for i := range record.Children {
		record.Children[i].ClearVirtualColumns()
		record.Children[i].AddVirtualColumn("parent_id", record.GetID())
		records = append(records, kallax.RecordWithSchema{
			Schema: Schema.Child.BaseSchema,
			Record: record.Children[i],
		})
	}

	return records
}

// Insert inserts a Parent in the database. A non-persisted object is
// required for this operation.
func (s *ParentStore) Insert(record *Parent) error {

	records := s.relationshipRecords(record)

	if len(records) > 0 {
		return s.Store.Transaction(func(s *kallax.Store) error {

			if err := s.Insert(Schema.Parent.BaseSchema, record); err != nil {
				return err
			}

			for _, r := range records {
				if err := kallax.ApplyBeforeEvents(r.Record); err != nil {
					return err
				}
				persisted := r.Record.IsPersisted()

				if _, err := s.Save(r.Schema, r.Record); err != nil {
					return err
				}

				if err := kallax.ApplyAfterEvents(r.Record, persisted); err != nil {
					return err
				}
			}

			return nil
		})
	}

	return s.Store.Insert(Schema.Parent.BaseSchema, record)

}

// Update updates the given record on the database. If the columns are given,
// only these columns will be updated. Otherwise all of them will be.
// Be very careful with this, as you will have a potentially different object
// in memory but not on the database.
// Only writable records can be updated. Writable objects are those that have
// been just inserted or retrieved using a query with no custom select fields.
func (s *ParentStore) Update(record *Parent, cols ...kallax.SchemaField) (updated int64, err error) {

	records := s.relationshipRecords(record)

	if len(records) > 0 {
		err = s.Store.Transaction(func(s *kallax.Store) error {

			updated, err = s.Update(Schema.Parent.BaseSchema, record, cols...)
			if err != nil {
				return err
			}

			for _, r := range records {
				if err := kallax.ApplyBeforeEvents(r.Record); err != nil {
					return err
				}
				persisted := r.Record.IsPersisted()

				if _, err := s.Save(r.Schema, r.Record); err != nil {
					return err
				}

				if err := kallax.ApplyAfterEvents(r.Record, persisted); err != nil {
					return err
				}
			}

			return nil
		})
		if err != nil {
			return 0, err
		}

		return updated, nil
	}

	return s.Store.Update(Schema.Parent.BaseSchema, record, cols...)

}

// Save inserts the object if the record is not persisted, otherwise it updates
// it. Same rules of Update and Insert apply depending on the case.
func (s *ParentStore) Save(record *Parent) (updated bool, err error) {
	if !record.IsPersisted() {
		return false, s.Insert(record)
	}

	rowsUpdated, err := s.Update(record)
	if err != nil {
		return false, err
	}

	return rowsUpdated > 0, nil
}

// Delete removes the given record from the database.
func (s *ParentStore) Delete(record *Parent) error {

	return s.Store.Delete(Schema.Parent.BaseSchema, record)

}

// Find returns the set of results for the given query.
func (s *ParentStore) Find(q *ParentQuery) (*ParentResultSet, error) {
	rs, err := s.Store.Find(q)
	if err != nil {
		return nil, err
	}

	return NewParentResultSet(rs), nil
}

// MustFind returns the set of results for the given query, but panics if there
// is any error.
func (s *ParentStore) MustFind(q *ParentQuery) *ParentResultSet {
	return NewParentResultSet(s.Store.MustFind(q))
}

// Count returns the number of rows that would be retrieved with the given
// query.
func (s *ParentStore) Count(q *ParentQuery) (int64, error) {
	return s.Store.Count(q)
}

// MustCount returns the number of rows that would be retrieved with the given
// query, but panics if there is an error.
func (s *ParentStore) MustCount(q *ParentQuery) int64 {
	return s.Store.MustCount(q)
}

// FindOne returns the first row returned by the given query.
// `ErrNotFound` is returned if there are no results.
func (s *ParentStore) FindOne(q *ParentQuery) (*Parent, error) {
	q.Limit(1)
	q.Offset(0)
	rs, err := s.Find(q)
	if err != nil {
		return nil, err
	}

	if !rs.Next() {
		return nil, kallax.ErrNotFound
	}

	record, err := rs.Get()
	if err != nil {
		return nil, err
	}

	if err := rs.Close(); err != nil {
		return nil, err
	}

	return record, nil
}

// FindAll returns a list of all the rows returned by the given query.
func (s *ParentStore) FindAll(q *ParentQuery) ([]*Parent, error) {
	rs, err := s.Find(q)
	if err != nil {
		return nil, err
	}

	return rs.All()
}

// MustFindOne returns the first row retrieved by the given query. It panics
// if there is an error or if there are no rows.
func (s *ParentStore) MustFindOne(q *ParentQuery) *Parent {
	record, err := s.FindOne(q)
	if err != nil {
		panic(err)
	}
	return record
}

// Reload refreshes the Parent with the data in the database and
// makes it writable.
func (s *ParentStore) Reload(record *Parent) error {
	return s.Store.Reload(Schema.Parent.BaseSchema, record)
}

// Transaction executes the given callback in a transaction and rollbacks if
// an error is returned.
// The transaction is only open in the store passed as a parameter to the
// callback.
func (s *ParentStore) Transaction(callback func(*ParentStore) error) error {
	if callback == nil {
		return kallax.ErrInvalidTxCallback
	}

	return s.Store.Transaction(func(store *kallax.Store) error {
		return callback(&ParentStore{store})
	})
}

// RemoveChildren removes the given items of the Children field of the
// model. If no items are given, it removes all of them.
// The items will also be removed from the passed record inside this method.
func (s *ParentStore) RemoveChildren(record *Parent, deleted ...*Child) error {
	var updated []*Child
	var clear bool
	if len(deleted) == 0 {
		clear = true
		deleted = record.Children
		if len(deleted) == 0 {
			return nil
		}
	}

	if len(deleted) > 1 {
		err := s.Store.Transaction(func(s *kallax.Store) error {
			for _, d := range deleted {
				var r kallax.Record = d

				if beforeDeleter, ok := r.(kallax.BeforeDeleter); ok {
					if err := beforeDeleter.BeforeDelete(); err != nil {
						return err
					}
				}

				if err := s.Delete(Schema.Child.BaseSchema, d); err != nil {
					return err
				}

				if afterDeleter, ok := r.(kallax.AfterDeleter); ok {
					if err := afterDeleter.AfterDelete(); err != nil {
						return err
					}
				}
			}
			return nil
		})

		if err != nil {
			return err
		}

		if clear {
			record.Children = nil
			return nil
		}
	} else {
		var r kallax.Record = deleted[0]
		if beforeDeleter, ok := r.(kallax.BeforeDeleter); ok {
			if err := beforeDeleter.BeforeDelete(); err != nil {
				return err
			}
		}

		var err error
		if afterDeleter, ok := r.(kallax.AfterDeleter); ok {
			err = s.Store.Transaction(func(s *kallax.Store) error {
				err := s.Delete(Schema.Child.BaseSchema, r)
				if err != nil {
					return err
				}

				return afterDeleter.AfterDelete()
			})
		} else {
			err = s.Store.Delete(Schema.Child.BaseSchema, deleted[0])
		}

		if err != nil {
			return err
		}
	}

	for _, r := range record.Children {
		var found bool
		for _, d := range deleted {
			if d.GetID().Equals(r.GetID()) {
				found = true
				break
			}
		}
		if !found {
			updated = append(updated, r)
		}
	}
	record.Children = updated
	return nil
}

// ParentQuery is the object used to create queries for the Parent
// entity.
type ParentQuery struct {
	*kallax.BaseQuery
}

// NewParentQuery returns a new instance of ParentQuery.
func NewParentQuery() *ParentQuery {
	return &ParentQuery{
		BaseQuery: kallax.NewBaseQuery(Schema.Parent.BaseSchema),
	}
}

// Select adds columns to select in the query.
func (q *ParentQuery) Select(columns ...kallax.SchemaField) *ParentQuery {
	if len(columns) == 0 {
		return q
	}
	q.BaseQuery.Select(columns...)
	return q
}

// SelectNot excludes columns from being selected in the query.
func (q *ParentQuery) SelectNot(columns ...kallax.SchemaField) *ParentQuery {
	q.BaseQuery.SelectNot(columns...)
	return q
}

// Copy returns a new identical copy of the query. Remember queries are mutable
// so make a copy any time you need to reuse them.
func (q *ParentQuery) Copy() *ParentQuery {
	return &ParentQuery{
		BaseQuery: q.BaseQuery.Copy(),
	}
}

// Order adds order clauses to the query for the given columns.
func (q *ParentQuery) Order(cols ...kallax.ColumnOrder) *ParentQuery {
	q.BaseQuery.Order(cols...)
	return q
}

// BatchSize sets the number of items to fetch per batch when there are 1:N
// relationships selected in the query.
func (q *ParentQuery) BatchSize(size uint64) *ParentQuery {
	q.BaseQuery.BatchSize(size)
	return q
}

// Limit sets the max number of items to retrieve.
func (q *ParentQuery) Limit(n uint64) *ParentQuery {
	q.BaseQuery.Limit(n)
	return q
}

// Offset sets the number of items to skip from the result set of items.
func (q *ParentQuery) Offset(n uint64) *ParentQuery {
	q.BaseQuery.Offset(n)
	return q
}

// Where adds a condition to the query. All conditions added are concatenated
// using a logical AND.
func (q *ParentQuery) Where(cond kallax.Condition) *ParentQuery {
	q.BaseQuery.Where(cond)
	return q
}

func (q *ParentQuery) WithChildren(cond kallax.Condition) *ParentQuery {
	q.AddRelation(Schema.Child.BaseSchema, "Children", kallax.OneToMany, cond)
	return q
}

// FindByID adds a new filter to the query that will require that
// the ID property is equal to one of the passed values; if no passed values,
// it will do nothing.
func (q *ParentQuery) FindByID(v ...int64) *ParentQuery {
	if len(v) == 0 {
		return q
	}
	values := make([]interface{}, len(v))
	for i, val := range v {
		values[i] = val
	}
	return q.Where(kallax.In(Schema.Parent.ID, values...))
}

// FindByName adds a new filter to the query that will require that
// the Name property is equal to the passed value.
func (q *ParentQuery) FindByName(v string) *ParentQuery {
	return q.Where(kallax.Eq(Schema.Parent.Name, v))
}

// ParentResultSet is the set of results returned by a query to the
// database.
type ParentResultSet struct {
	ResultSet kallax.ResultSet
	last      *Parent
	lastErr   error
}

// NewParentResultSet creates a new result set for rows of the type
// Parent.
func NewParentResultSet(rs kallax.ResultSet) *ParentResultSet {
	return &ParentResultSet{ResultSet: rs}
}

// Next fetches the next item in the result set and returns true if there is
// a next item.
// The result set is closed automatically when there are no more items.
func (rs *ParentResultSet) Next() bool {
	if !rs.ResultSet.Next() {
		rs.lastErr = rs.ResultSet.Close()
		rs.last = nil
		return false
	}

	var record kallax.Record
	record, rs.lastErr = rs.ResultSet.Get(Schema.Parent.BaseSchema)
	if rs.lastErr != nil {
		rs.last = nil
	} else {
		var ok bool
		rs.last, ok = record.(*Parent)
		if !ok {
			rs.lastErr = fmt.Errorf("kallax: unable to convert record to *Parent")
			rs.last = nil
		}
	}

	return true
}

// Get retrieves the last fetched item from the result set and the last error.
func (rs *ParentResultSet) Get() (*Parent, error) {
	return rs.last, rs.lastErr
}

// ForEach iterates over the complete result set passing every record found to
// the given callback. It is possible to stop the iteration by returning
// `kallax.ErrStop` in the callback.
// Result set is always closed at the end.
func (rs *ParentResultSet) ForEach(fn func(*Parent) error) error {
	for rs.Next() {
		record, err := rs.Get()
		if err != nil {
			return err
		}

		if err := fn(record); err != nil {
			if err == kallax.ErrStop {
				return rs.Close()
			}

			return err
		}
	}
	return nil
}

// All returns all records on the result set and closes the result set.
func (rs *ParentResultSet) All() ([]*Parent, error) {
	var result []*Parent
	for rs.Next() {
		record, err := rs.Get()
		if err != nil {
			return nil, err
		}
		result = append(result, record)
	}
	return result, nil
}

// One returns the first record on the result set and closes the result set.
func (rs *ParentResultSet) One() (*Parent, error) {
	if !rs.Next() {
		return nil, kallax.ErrNotFound
	}

	record, err := rs.Get()
	if err != nil {
		return nil, err
	}

	if err := rs.Close(); err != nil {
		return nil, err
	}

	return record, nil
}

// Err returns the last error occurred.
func (rs *ParentResultSet) Err() error {
	return rs.lastErr
}

// Close closes the result set.
func (rs *ParentResultSet) Close() error {
	return rs.ResultSet.Close()
}

// NewParentNoPtr returns a new instance of ParentNoPtr.
func NewParentNoPtr() (record *ParentNoPtr) {
	return new(ParentNoPtr)
}

// GetID returns the primary key of the model.
func (r *ParentNoPtr) GetID() kallax.Identifier {
	return (*kallax.NumericID)(&r.ID)
}

// ColumnAddress returns the pointer to the value of the given column.
func (r *ParentNoPtr) ColumnAddress(col string) (interface{}, error) {
	switch col {
	case "id":
		return (*kallax.NumericID)(&r.ID), nil
	case "name":
		return &r.Name, nil

	default:
		return nil, fmt.Errorf("kallax: invalid column in ParentNoPtr: %s", col)
	}
}

// Value returns the value of the given column.
func (r *ParentNoPtr) Value(col string) (interface{}, error) {
	switch col {
	case "id":
		return r.ID, nil
	case "name":
		return r.Name, nil

	default:
		return nil, fmt.Errorf("kallax: invalid column in ParentNoPtr: %s", col)
	}
}

// NewRelationshipRecord returns a new record for the relatiobship in the given
// field.
func (r *ParentNoPtr) NewRelationshipRecord(field string) (kallax.Record, error) {
	switch field {
	case "Children":
		return new(Child), nil

	}
	return nil, fmt.Errorf("kallax: model ParentNoPtr has no relationship %s", field)
}

// SetRelationship sets the given relationship in the given field.
func (r *ParentNoPtr) SetRelationship(field string, rel interface{}) error {
	switch field {
	case "Children":
		records, ok := rel.([]kallax.Record)
		if !ok {
			return fmt.Errorf("kallax: relationship field %s needs a collection of records, not %T", field, rel)
		}

		r.Children = make([]Child, len(records))
		for i, record := range records {
			rel, ok := record.(*Child)
			if !ok {
				return fmt.Errorf("kallax: element of type %T cannot be added to relationship %s", record, field)
			}
			r.Children[i] = *rel
		}
		return nil

	}
	return fmt.Errorf("kallax: model ParentNoPtr has no relationship %s", field)
}

// ParentNoPtrStore is the entity to access the records of the type ParentNoPtr
// in the database.
type ParentNoPtrStore struct {
	*kallax.Store
}

// NewParentNoPtrStore creates a new instance of ParentNoPtrStore
// using a SQL database.
func NewParentNoPtrStore(db *sql.DB) *ParentNoPtrStore {
	return &ParentNoPtrStore{kallax.NewStore(db)}
}

// GenericStore returns the generic store of this store.
func (s *ParentNoPtrStore) GenericStore() *kallax.Store {
	return s.Store
}

// SetGenericStore changes the generic store of this store.
func (s *ParentNoPtrStore) SetGenericStore(store *kallax.Store) {
	s.Store = store
}

// Debug returns a new store that will print all SQL statements to stdout using
// the log.Printf function.
func (s *ParentNoPtrStore) Debug() *ParentNoPtrStore {
	return &ParentNoPtrStore{s.Store.Debug()}
}

// DebugWith returns a new store that will print all SQL statements using the
// given logger function.
func (s *ParentNoPtrStore) DebugWith(logger kallax.LoggerFunc) *ParentNoPtrStore {
	return &ParentNoPtrStore{s.Store.DebugWith(logger)}
}

func (s *ParentNoPtrStore) relationshipRecords(record *ParentNoPtr) []kallax.RecordWithSchema {
	var records []kallax.RecordWithSchema

	for i := range record.Children {
		record.Children[i].ClearVirtualColumns()
		record.Children[i].AddVirtualColumn("parent_id", record.GetID())
		records = append(records, kallax.RecordWithSchema{
			Schema: Schema.Child.BaseSchema,
<<<<<<< HEAD
			Record: &record.Children[i],
=======
			Record: record.Children[i],
>>>>>>> 9d4196a3
		})
	}

	return records
}

// Insert inserts a ParentNoPtr in the database. A non-persisted object is
// required for this operation.
func (s *ParentNoPtrStore) Insert(record *ParentNoPtr) error {

	records := s.relationshipRecords(record)

	if len(records) > 0 {
		return s.Store.Transaction(func(s *kallax.Store) error {

			if err := s.Insert(Schema.ParentNoPtr.BaseSchema, record); err != nil {
				return err
			}

			for _, r := range records {
				if err := kallax.ApplyBeforeEvents(r.Record); err != nil {
					return err
				}
				persisted := r.Record.IsPersisted()

				if _, err := s.Save(r.Schema, r.Record); err != nil {
					return err
				}

				if err := kallax.ApplyAfterEvents(r.Record, persisted); err != nil {
					return err
				}
			}

			return nil
		})
	}

	return s.Store.Insert(Schema.ParentNoPtr.BaseSchema, record)

}

// Update updates the given record on the database. If the columns are given,
// only these columns will be updated. Otherwise all of them will be.
// Be very careful with this, as you will have a potentially different object
// in memory but not on the database.
// Only writable records can be updated. Writable objects are those that have
// been just inserted or retrieved using a query with no custom select fields.
func (s *ParentNoPtrStore) Update(record *ParentNoPtr, cols ...kallax.SchemaField) (updated int64, err error) {

	records := s.relationshipRecords(record)

	if len(records) > 0 {
		err = s.Store.Transaction(func(s *kallax.Store) error {

			updated, err = s.Update(Schema.ParentNoPtr.BaseSchema, record, cols...)
			if err != nil {
				return err
			}

			for _, r := range records {
				if err := kallax.ApplyBeforeEvents(r.Record); err != nil {
					return err
				}
				persisted := r.Record.IsPersisted()

				if _, err := s.Save(r.Schema, r.Record); err != nil {
					return err
				}

				if err := kallax.ApplyAfterEvents(r.Record, persisted); err != nil {
					return err
				}
			}

			return nil
		})
		if err != nil {
			return 0, err
		}

		return updated, nil
	}

	return s.Store.Update(Schema.ParentNoPtr.BaseSchema, record, cols...)

}

// Save inserts the object if the record is not persisted, otherwise it updates
// it. Same rules of Update and Insert apply depending on the case.
func (s *ParentNoPtrStore) Save(record *ParentNoPtr) (updated bool, err error) {
	if !record.IsPersisted() {
		return false, s.Insert(record)
	}

	rowsUpdated, err := s.Update(record)
	if err != nil {
		return false, err
	}

	return rowsUpdated > 0, nil
}

// Delete removes the given record from the database.
func (s *ParentNoPtrStore) Delete(record *ParentNoPtr) error {

	return s.Store.Delete(Schema.ParentNoPtr.BaseSchema, record)

}

// Find returns the set of results for the given query.
func (s *ParentNoPtrStore) Find(q *ParentNoPtrQuery) (*ParentNoPtrResultSet, error) {
	rs, err := s.Store.Find(q)
	if err != nil {
		return nil, err
	}

	return NewParentNoPtrResultSet(rs), nil
}

// MustFind returns the set of results for the given query, but panics if there
// is any error.
func (s *ParentNoPtrStore) MustFind(q *ParentNoPtrQuery) *ParentNoPtrResultSet {
	return NewParentNoPtrResultSet(s.Store.MustFind(q))
}

// Count returns the number of rows that would be retrieved with the given
// query.
func (s *ParentNoPtrStore) Count(q *ParentNoPtrQuery) (int64, error) {
	return s.Store.Count(q)
}

// MustCount returns the number of rows that would be retrieved with the given
// query, but panics if there is an error.
func (s *ParentNoPtrStore) MustCount(q *ParentNoPtrQuery) int64 {
	return s.Store.MustCount(q)
}

// FindOne returns the first row returned by the given query.
// `ErrNotFound` is returned if there are no results.
func (s *ParentNoPtrStore) FindOne(q *ParentNoPtrQuery) (*ParentNoPtr, error) {
	q.Limit(1)
	q.Offset(0)
	rs, err := s.Find(q)
	if err != nil {
		return nil, err
	}

	if !rs.Next() {
		return nil, kallax.ErrNotFound
	}

	record, err := rs.Get()
	if err != nil {
		return nil, err
	}

	if err := rs.Close(); err != nil {
		return nil, err
	}

	return record, nil
}

// FindAll returns a list of all the rows returned by the given query.
func (s *ParentNoPtrStore) FindAll(q *ParentNoPtrQuery) ([]*ParentNoPtr, error) {
	rs, err := s.Find(q)
	if err != nil {
		return nil, err
	}

	return rs.All()
}

// MustFindOne returns the first row retrieved by the given query. It panics
// if there is an error or if there are no rows.
func (s *ParentNoPtrStore) MustFindOne(q *ParentNoPtrQuery) *ParentNoPtr {
	record, err := s.FindOne(q)
	if err != nil {
		panic(err)
	}
	return record
}

// Reload refreshes the ParentNoPtr with the data in the database and
// makes it writable.
func (s *ParentNoPtrStore) Reload(record *ParentNoPtr) error {
	return s.Store.Reload(Schema.ParentNoPtr.BaseSchema, record)
}

// Transaction executes the given callback in a transaction and rollbacks if
// an error is returned.
// The transaction is only open in the store passed as a parameter to the
// callback.
func (s *ParentNoPtrStore) Transaction(callback func(*ParentNoPtrStore) error) error {
	if callback == nil {
		return kallax.ErrInvalidTxCallback
	}

	return s.Store.Transaction(func(store *kallax.Store) error {
		return callback(&ParentNoPtrStore{store})
	})
}

// RemoveChildren removes the given items of the Children field of the
// model. If no items are given, it removes all of them.
// The items will also be removed from the passed record inside this method.
func (s *ParentNoPtrStore) RemoveChildren(record *ParentNoPtr, deleted ...Child) error {
	var updated []Child
	var clear bool
	if len(deleted) == 0 {
		clear = true
		deleted = record.Children
		if len(deleted) == 0 {
			return nil
		}
	}

	if len(deleted) > 1 {
		err := s.Store.Transaction(func(s *kallax.Store) error {
			for _, d := range deleted {
				var r kallax.Record = &d

				if beforeDeleter, ok := r.(kallax.BeforeDeleter); ok {
					if err := beforeDeleter.BeforeDelete(); err != nil {
						return err
					}
				}

				if err := s.Delete(Schema.Child.BaseSchema, &d); err != nil {
					return err
				}

				if afterDeleter, ok := r.(kallax.AfterDeleter); ok {
					if err := afterDeleter.AfterDelete(); err != nil {
						return err
					}
				}
			}
			return nil
		})

		if err != nil {
			return err
		}

		if clear {
			record.Children = nil
			return nil
		}
	} else {
		var r kallax.Record = &deleted[0]
		if beforeDeleter, ok := r.(kallax.BeforeDeleter); ok {
			if err := beforeDeleter.BeforeDelete(); err != nil {
				return err
			}
		}

		var err error
		if afterDeleter, ok := r.(kallax.AfterDeleter); ok {
			err = s.Store.Transaction(func(s *kallax.Store) error {
				err := s.Delete(Schema.Child.BaseSchema, r)
				if err != nil {
					return err
				}

				return afterDeleter.AfterDelete()
			})
		} else {
			err = s.Store.Delete(Schema.Child.BaseSchema, &deleted[0])
		}

		if err != nil {
			return err
		}
	}

	for _, r := range record.Children {
		var found bool
		for _, d := range deleted {
			if d.GetID().Equals(r.GetID()) {
				found = true
				break
			}
		}
		if !found {
			updated = append(updated, r)
		}
	}
	record.Children = updated
	return nil
}

// ParentNoPtrQuery is the object used to create queries for the ParentNoPtr
// entity.
type ParentNoPtrQuery struct {
	*kallax.BaseQuery
}

// NewParentNoPtrQuery returns a new instance of ParentNoPtrQuery.
func NewParentNoPtrQuery() *ParentNoPtrQuery {
	return &ParentNoPtrQuery{
		BaseQuery: kallax.NewBaseQuery(Schema.ParentNoPtr.BaseSchema),
	}
}

// Select adds columns to select in the query.
func (q *ParentNoPtrQuery) Select(columns ...kallax.SchemaField) *ParentNoPtrQuery {
	if len(columns) == 0 {
		return q
	}
	q.BaseQuery.Select(columns...)
	return q
}

// SelectNot excludes columns from being selected in the query.
func (q *ParentNoPtrQuery) SelectNot(columns ...kallax.SchemaField) *ParentNoPtrQuery {
	q.BaseQuery.SelectNot(columns...)
	return q
}

// Copy returns a new identical copy of the query. Remember queries are mutable
// so make a copy any time you need to reuse them.
func (q *ParentNoPtrQuery) Copy() *ParentNoPtrQuery {
	return &ParentNoPtrQuery{
		BaseQuery: q.BaseQuery.Copy(),
	}
}

// Order adds order clauses to the query for the given columns.
func (q *ParentNoPtrQuery) Order(cols ...kallax.ColumnOrder) *ParentNoPtrQuery {
	q.BaseQuery.Order(cols...)
	return q
}

// BatchSize sets the number of items to fetch per batch when there are 1:N
// relationships selected in the query.
func (q *ParentNoPtrQuery) BatchSize(size uint64) *ParentNoPtrQuery {
	q.BaseQuery.BatchSize(size)
	return q
}

// Limit sets the max number of items to retrieve.
func (q *ParentNoPtrQuery) Limit(n uint64) *ParentNoPtrQuery {
	q.BaseQuery.Limit(n)
	return q
}

// Offset sets the number of items to skip from the result set of items.
func (q *ParentNoPtrQuery) Offset(n uint64) *ParentNoPtrQuery {
	q.BaseQuery.Offset(n)
	return q
}

// Where adds a condition to the query. All conditions added are concatenated
// using a logical AND.
func (q *ParentNoPtrQuery) Where(cond kallax.Condition) *ParentNoPtrQuery {
	q.BaseQuery.Where(cond)
	return q
}

func (q *ParentNoPtrQuery) WithChildren(cond kallax.Condition) *ParentNoPtrQuery {
	q.AddRelation(Schema.Child.BaseSchema, "Children", kallax.OneToMany, cond)
	return q
}

// FindByID adds a new filter to the query that will require that
// the ID property is equal to one of the passed values; if no passed values,
// it will do nothing.
func (q *ParentNoPtrQuery) FindByID(v ...int64) *ParentNoPtrQuery {
	if len(v) == 0 {
		return q
	}
	values := make([]interface{}, len(v))
	for i, val := range v {
		values[i] = val
	}
	return q.Where(kallax.In(Schema.ParentNoPtr.ID, values...))
}

// FindByName adds a new filter to the query that will require that
// the Name property is equal to the passed value.
func (q *ParentNoPtrQuery) FindByName(v string) *ParentNoPtrQuery {
	return q.Where(kallax.Eq(Schema.ParentNoPtr.Name, v))
}

// ParentNoPtrResultSet is the set of results returned by a query to the
// database.
type ParentNoPtrResultSet struct {
	ResultSet kallax.ResultSet
	last      *ParentNoPtr
	lastErr   error
}

// NewParentNoPtrResultSet creates a new result set for rows of the type
// ParentNoPtr.
func NewParentNoPtrResultSet(rs kallax.ResultSet) *ParentNoPtrResultSet {
	return &ParentNoPtrResultSet{ResultSet: rs}
}

// Next fetches the next item in the result set and returns true if there is
// a next item.
// The result set is closed automatically when there are no more items.
func (rs *ParentNoPtrResultSet) Next() bool {
	if !rs.ResultSet.Next() {
		rs.lastErr = rs.ResultSet.Close()
		rs.last = nil
		return false
	}

	var record kallax.Record
	record, rs.lastErr = rs.ResultSet.Get(Schema.ParentNoPtr.BaseSchema)
	if rs.lastErr != nil {
		rs.last = nil
	} else {
		var ok bool
		rs.last, ok = record.(*ParentNoPtr)
		if !ok {
			rs.lastErr = fmt.Errorf("kallax: unable to convert record to *ParentNoPtr")
			rs.last = nil
		}
	}

	return true
}

// Get retrieves the last fetched item from the result set and the last error.
func (rs *ParentNoPtrResultSet) Get() (*ParentNoPtr, error) {
	return rs.last, rs.lastErr
}

// ForEach iterates over the complete result set passing every record found to
// the given callback. It is possible to stop the iteration by returning
// `kallax.ErrStop` in the callback.
// Result set is always closed at the end.
func (rs *ParentNoPtrResultSet) ForEach(fn func(*ParentNoPtr) error) error {
	for rs.Next() {
		record, err := rs.Get()
		if err != nil {
			return err
		}

		if err := fn(record); err != nil {
			if err == kallax.ErrStop {
				return rs.Close()
			}

			return err
		}
	}
	return nil
}

// All returns all records on the result set and closes the result set.
func (rs *ParentNoPtrResultSet) All() ([]*ParentNoPtr, error) {
	var result []*ParentNoPtr
	for rs.Next() {
		record, err := rs.Get()
		if err != nil {
			return nil, err
		}
		result = append(result, record)
	}
	return result, nil
}

// One returns the first record on the result set and closes the result set.
func (rs *ParentNoPtrResultSet) One() (*ParentNoPtr, error) {
	if !rs.Next() {
		return nil, kallax.ErrNotFound
	}

	record, err := rs.Get()
	if err != nil {
		return nil, err
	}

	if err := rs.Close(); err != nil {
		return nil, err
	}

	return record, nil
}

// Err returns the last error occurred.
func (rs *ParentNoPtrResultSet) Err() error {
	return rs.lastErr
}

// Close closes the result set.
func (rs *ParentNoPtrResultSet) Close() error {
	return rs.ResultSet.Close()
}

// NewParentNoPtr returns a new instance of ParentNoPtr.
func NewParentNoPtr() (record *ParentNoPtr) {
	return new(ParentNoPtr)
}

// GetID returns the primary key of the model.
func (r *ParentNoPtr) GetID() kallax.Identifier {
	return (*kallax.NumericID)(&r.ID)
}

// ColumnAddress returns the pointer to the value of the given column.
func (r *ParentNoPtr) ColumnAddress(col string) (interface{}, error) {
	switch col {
	case "id":
		return (*kallax.NumericID)(&r.ID), nil
	case "name":
		return &r.Name, nil

	default:
		return nil, fmt.Errorf("kallax: invalid column in ParentNoPtr: %s", col)
	}
}

// Value returns the value of the given column.
func (r *ParentNoPtr) Value(col string) (interface{}, error) {
	switch col {
	case "id":
		return r.ID, nil
	case "name":
		return r.Name, nil

	default:
		return nil, fmt.Errorf("kallax: invalid column in ParentNoPtr: %s", col)
	}
}

// NewRelationshipRecord returns a new record for the relatiobship in the given
// field.
func (r *ParentNoPtr) NewRelationshipRecord(field string) (kallax.Record, error) {
	switch field {
	case "Children":
		return new(Child), nil

	}
	return nil, fmt.Errorf("kallax: model ParentNoPtr has no relationship %s", field)
}

// SetRelationship sets the given relationship in the given field.
func (r *ParentNoPtr) SetRelationship(field string, rel interface{}) error {
	switch field {
	case "Children":
		records, ok := rel.([]kallax.Record)
		if !ok {
			return fmt.Errorf("kallax: relationship field %s needs a collection of records, not %T", field, rel)
		}

		r.Children = make([]Child, len(records))
		for i, record := range records {
			rel, ok := record.(*Child)
			if !ok {
				return fmt.Errorf("kallax: element of type %T cannot be added to relationship %s", record, field)
			}
			r.Children[i] = *rel
		}
		return nil

	}
	return fmt.Errorf("kallax: model ParentNoPtr has no relationship %s", field)
}

// ParentNoPtrStore is the entity to access the records of the type ParentNoPtr
// in the database.
type ParentNoPtrStore struct {
	*kallax.Store
}

// NewParentNoPtrStore creates a new instance of ParentNoPtrStore
// using a SQL database.
func NewParentNoPtrStore(db *sql.DB) *ParentNoPtrStore {
	return &ParentNoPtrStore{kallax.NewStore(db)}
}

// GenericStore returns the generic store of this store.
func (s *ParentNoPtrStore) GenericStore() *kallax.Store {
	return s.Store
}

// SetGenericStore changes the generic store of this store.
func (s *ParentNoPtrStore) SetGenericStore(store *kallax.Store) {
	s.Store = store
}

// Debug returns a new store that will print all SQL statements to stdout using
// the log.Printf function.
func (s *ParentNoPtrStore) Debug() *ParentNoPtrStore {
	return &ParentNoPtrStore{s.Store.Debug()}
}

// DebugWith returns a new store that will print all SQL statements using the
// given logger function.
func (s *ParentNoPtrStore) DebugWith(logger kallax.LoggerFunc) *ParentNoPtrStore {
	return &ParentNoPtrStore{s.Store.DebugWith(logger)}
}

func (s *ParentNoPtrStore) relationshipRecords(record *ParentNoPtr) []kallax.RecordWithSchema {
	var records []kallax.RecordWithSchema

	for i := range record.Children {
		record.Children[i].ClearVirtualColumns()
		record.Children[i].AddVirtualColumn("parent_id", record.GetID())
		records = append(records, kallax.RecordWithSchema{
			Schema: Schema.Child.BaseSchema,
			Record: &record.Children[i],
		})
	}

	return records
}

// Insert inserts a ParentNoPtr in the database. A non-persisted object is
// required for this operation.
func (s *ParentNoPtrStore) Insert(record *ParentNoPtr) error {

	records := s.relationshipRecords(record)

	if len(records) > 0 {
		return s.Store.Transaction(func(s *kallax.Store) error {

			if err := s.Insert(Schema.ParentNoPtr.BaseSchema, record); err != nil {
				return err
			}

			for _, r := range records {
				if err := kallax.ApplyBeforeEvents(r.Record); err != nil {
					return err
				}
				persisted := r.Record.IsPersisted()

				if _, err := s.Save(r.Schema, r.Record); err != nil {
					return err
				}

				if err := kallax.ApplyAfterEvents(r.Record, persisted); err != nil {
					return err
				}
			}

			return nil
		})
	}

	return s.Store.Insert(Schema.ParentNoPtr.BaseSchema, record)

}

// Update updates the given record on the database. If the columns are given,
// only these columns will be updated. Otherwise all of them will be.
// Be very careful with this, as you will have a potentially different object
// in memory but not on the database.
// Only writable records can be updated. Writable objects are those that have
// been just inserted or retrieved using a query with no custom select fields.
func (s *ParentNoPtrStore) Update(record *ParentNoPtr, cols ...kallax.SchemaField) (updated int64, err error) {

	records := s.relationshipRecords(record)

	if len(records) > 0 {
		err = s.Store.Transaction(func(s *kallax.Store) error {

			updated, err = s.Update(Schema.ParentNoPtr.BaseSchema, record, cols...)
			if err != nil {
				return err
			}

			for _, r := range records {
				if err := kallax.ApplyBeforeEvents(r.Record); err != nil {
					return err
				}
				persisted := r.Record.IsPersisted()

				if _, err := s.Save(r.Schema, r.Record); err != nil {
					return err
				}

				if err := kallax.ApplyAfterEvents(r.Record, persisted); err != nil {
					return err
				}
			}

			return nil
		})
		if err != nil {
			return 0, err
		}

		return updated, nil
	}

	return s.Store.Update(Schema.ParentNoPtr.BaseSchema, record, cols...)

}

// Save inserts the object if the record is not persisted, otherwise it updates
// it. Same rules of Update and Insert apply depending on the case.
func (s *ParentNoPtrStore) Save(record *ParentNoPtr) (updated bool, err error) {
	if !record.IsPersisted() {
		return false, s.Insert(record)
	}

	rowsUpdated, err := s.Update(record)
	if err != nil {
		return false, err
	}

	return rowsUpdated > 0, nil
}

// Delete removes the given record from the database.
func (s *ParentNoPtrStore) Delete(record *ParentNoPtr) error {

	return s.Store.Delete(Schema.ParentNoPtr.BaseSchema, record)

}

// Find returns the set of results for the given query.
func (s *ParentNoPtrStore) Find(q *ParentNoPtrQuery) (*ParentNoPtrResultSet, error) {
	rs, err := s.Store.Find(q)
	if err != nil {
		return nil, err
	}

	return NewParentNoPtrResultSet(rs), nil
}

// MustFind returns the set of results for the given query, but panics if there
// is any error.
func (s *ParentNoPtrStore) MustFind(q *ParentNoPtrQuery) *ParentNoPtrResultSet {
	return NewParentNoPtrResultSet(s.Store.MustFind(q))
}

// Count returns the number of rows that would be retrieved with the given
// query.
func (s *ParentNoPtrStore) Count(q *ParentNoPtrQuery) (int64, error) {
	return s.Store.Count(q)
}

// MustCount returns the number of rows that would be retrieved with the given
// query, but panics if there is an error.
func (s *ParentNoPtrStore) MustCount(q *ParentNoPtrQuery) int64 {
	return s.Store.MustCount(q)
}

// FindOne returns the first row returned by the given query.
// `ErrNotFound` is returned if there are no results.
func (s *ParentNoPtrStore) FindOne(q *ParentNoPtrQuery) (*ParentNoPtr, error) {
	q.Limit(1)
	q.Offset(0)
	rs, err := s.Find(q)
	if err != nil {
		return nil, err
	}

	if !rs.Next() {
		return nil, kallax.ErrNotFound
	}

	record, err := rs.Get()
	if err != nil {
		return nil, err
	}

	if err := rs.Close(); err != nil {
		return nil, err
	}

	return record, nil
}

// FindAll returns a list of all the rows returned by the given query.
func (s *ParentNoPtrStore) FindAll(q *ParentNoPtrQuery) ([]*ParentNoPtr, error) {
	rs, err := s.Find(q)
	if err != nil {
		return nil, err
	}

	return rs.All()
}

// MustFindOne returns the first row retrieved by the given query. It panics
// if there is an error or if there are no rows.
func (s *ParentNoPtrStore) MustFindOne(q *ParentNoPtrQuery) *ParentNoPtr {
	record, err := s.FindOne(q)
	if err != nil {
		panic(err)
	}
	return record
}

// Reload refreshes the ParentNoPtr with the data in the database and
// makes it writable.
func (s *ParentNoPtrStore) Reload(record *ParentNoPtr) error {
	return s.Store.Reload(Schema.ParentNoPtr.BaseSchema, record)
}

// Transaction executes the given callback in a transaction and rollbacks if
// an error is returned.
// The transaction is only open in the store passed as a parameter to the
// callback.
func (s *ParentNoPtrStore) Transaction(callback func(*ParentNoPtrStore) error) error {
	if callback == nil {
		return kallax.ErrInvalidTxCallback
	}

	return s.Store.Transaction(func(store *kallax.Store) error {
		return callback(&ParentNoPtrStore{store})
	})
}

// RemoveChildren removes the given items of the Children field of the
// model. If no items are given, it removes all of them.
// The items will also be removed from the passed record inside this method.
func (s *ParentNoPtrStore) RemoveChildren(record *ParentNoPtr, deleted ...Child) error {
	var updated []Child
	var clear bool
	if len(deleted) == 0 {
		clear = true
		deleted = record.Children
		if len(deleted) == 0 {
			return nil
		}
	}

	if len(deleted) > 1 {
		err := s.Store.Transaction(func(s *kallax.Store) error {
			for _, d := range deleted {
				var r kallax.Record = &d

				if beforeDeleter, ok := r.(kallax.BeforeDeleter); ok {
					if err := beforeDeleter.BeforeDelete(); err != nil {
						return err
					}
				}

				if err := s.Delete(Schema.Child.BaseSchema, &d); err != nil {
					return err
				}

				if afterDeleter, ok := r.(kallax.AfterDeleter); ok {
					if err := afterDeleter.AfterDelete(); err != nil {
						return err
					}
				}
			}
			return nil
		})

		if err != nil {
			return err
		}

		if clear {
			record.Children = nil
			return nil
		}
	} else {
		var r kallax.Record = &deleted[0]
		if beforeDeleter, ok := r.(kallax.BeforeDeleter); ok {
			if err := beforeDeleter.BeforeDelete(); err != nil {
				return err
			}
		}

		var err error
		if afterDeleter, ok := r.(kallax.AfterDeleter); ok {
			err = s.Store.Transaction(func(s *kallax.Store) error {
				err := s.Delete(Schema.Child.BaseSchema, r)
				if err != nil {
					return err
				}

				return afterDeleter.AfterDelete()
			})
		} else {
			err = s.Store.Delete(Schema.Child.BaseSchema, &deleted[0])
		}

		if err != nil {
			return err
		}
	}

	for _, r := range record.Children {
		var found bool
		for _, d := range deleted {
			if d.GetID().Equals(r.GetID()) {
				found = true
				break
			}
		}
		if !found {
			updated = append(updated, r)
		}
	}
	record.Children = updated
	return nil
}

// ParentNoPtrQuery is the object used to create queries for the ParentNoPtr
// entity.
type ParentNoPtrQuery struct {
	*kallax.BaseQuery
}

// NewParentNoPtrQuery returns a new instance of ParentNoPtrQuery.
func NewParentNoPtrQuery() *ParentNoPtrQuery {
	return &ParentNoPtrQuery{
		BaseQuery: kallax.NewBaseQuery(Schema.ParentNoPtr.BaseSchema),
	}
}

// Select adds columns to select in the query.
func (q *ParentNoPtrQuery) Select(columns ...kallax.SchemaField) *ParentNoPtrQuery {
	if len(columns) == 0 {
		return q
	}
	q.BaseQuery.Select(columns...)
	return q
}

// SelectNot excludes columns from being selected in the query.
func (q *ParentNoPtrQuery) SelectNot(columns ...kallax.SchemaField) *ParentNoPtrQuery {
	q.BaseQuery.SelectNot(columns...)
	return q
}

// Copy returns a new identical copy of the query. Remember queries are mutable
// so make a copy any time you need to reuse them.
func (q *ParentNoPtrQuery) Copy() *ParentNoPtrQuery {
	return &ParentNoPtrQuery{
		BaseQuery: q.BaseQuery.Copy(),
	}
}

// Order adds order clauses to the query for the given columns.
func (q *ParentNoPtrQuery) Order(cols ...kallax.ColumnOrder) *ParentNoPtrQuery {
	q.BaseQuery.Order(cols...)
	return q
}

// BatchSize sets the number of items to fetch per batch when there are 1:N
// relationships selected in the query.
func (q *ParentNoPtrQuery) BatchSize(size uint64) *ParentNoPtrQuery {
	q.BaseQuery.BatchSize(size)
	return q
}

// Limit sets the max number of items to retrieve.
func (q *ParentNoPtrQuery) Limit(n uint64) *ParentNoPtrQuery {
	q.BaseQuery.Limit(n)
	return q
}

// Offset sets the number of items to skip from the result set of items.
func (q *ParentNoPtrQuery) Offset(n uint64) *ParentNoPtrQuery {
	q.BaseQuery.Offset(n)
	return q
}

// Where adds a condition to the query. All conditions added are concatenated
// using a logical AND.
func (q *ParentNoPtrQuery) Where(cond kallax.Condition) *ParentNoPtrQuery {
	q.BaseQuery.Where(cond)
	return q
}

func (q *ParentNoPtrQuery) WithChildren(cond kallax.Condition) *ParentNoPtrQuery {
	q.AddRelation(Schema.Child.BaseSchema, "Children", kallax.OneToMany, cond)
	return q
}

// FindByID adds a new filter to the query that will require that
// the ID property is equal to one of the passed values; if no passed values,
// it will do nothing.
func (q *ParentNoPtrQuery) FindByID(v ...int64) *ParentNoPtrQuery {
	if len(v) == 0 {
		return q
	}
	values := make([]interface{}, len(v))
	for i, val := range v {
		values[i] = val
	}
	return q.Where(kallax.In(Schema.ParentNoPtr.ID, values...))
}

// FindByName adds a new filter to the query that will require that
// the Name property is equal to the passed value.
func (q *ParentNoPtrQuery) FindByName(v string) *ParentNoPtrQuery {
	return q.Where(kallax.Eq(Schema.ParentNoPtr.Name, v))
}

// ParentNoPtrResultSet is the set of results returned by a query to the
// database.
type ParentNoPtrResultSet struct {
	ResultSet kallax.ResultSet
	last      *ParentNoPtr
	lastErr   error
}

// NewParentNoPtrResultSet creates a new result set for rows of the type
// ParentNoPtr.
func NewParentNoPtrResultSet(rs kallax.ResultSet) *ParentNoPtrResultSet {
	return &ParentNoPtrResultSet{ResultSet: rs}
}

// Next fetches the next item in the result set and returns true if there is
// a next item.
// The result set is closed automatically when there are no more items.
func (rs *ParentNoPtrResultSet) Next() bool {
	if !rs.ResultSet.Next() {
		rs.lastErr = rs.ResultSet.Close()
		rs.last = nil
		return false
	}

	var record kallax.Record
	record, rs.lastErr = rs.ResultSet.Get(Schema.ParentNoPtr.BaseSchema)
	if rs.lastErr != nil {
		rs.last = nil
	} else {
		var ok bool
		rs.last, ok = record.(*ParentNoPtr)
		if !ok {
			rs.lastErr = fmt.Errorf("kallax: unable to convert record to *ParentNoPtr")
			rs.last = nil
		}
	}

	return true
}

// Get retrieves the last fetched item from the result set and the last error.
func (rs *ParentNoPtrResultSet) Get() (*ParentNoPtr, error) {
	return rs.last, rs.lastErr
}

// ForEach iterates over the complete result set passing every record found to
// the given callback. It is possible to stop the iteration by returning
// `kallax.ErrStop` in the callback.
// Result set is always closed at the end.
func (rs *ParentNoPtrResultSet) ForEach(fn func(*ParentNoPtr) error) error {
	for rs.Next() {
		record, err := rs.Get()
		if err != nil {
			return err
		}

		if err := fn(record); err != nil {
			if err == kallax.ErrStop {
				return rs.Close()
			}

			return err
		}
	}
	return nil
}

// All returns all records on the result set and closes the result set.
func (rs *ParentNoPtrResultSet) All() ([]*ParentNoPtr, error) {
	var result []*ParentNoPtr
	for rs.Next() {
		record, err := rs.Get()
		if err != nil {
			return nil, err
		}
		result = append(result, record)
	}
	return result, nil
}

// One returns the first record on the result set and closes the result set.
func (rs *ParentNoPtrResultSet) One() (*ParentNoPtr, error) {
	if !rs.Next() {
		return nil, kallax.ErrNotFound
	}

	record, err := rs.Get()
	if err != nil {
		return nil, err
	}

	if err := rs.Close(); err != nil {
		return nil, err
	}

	return record, nil
}

// Err returns the last error occurred.
func (rs *ParentNoPtrResultSet) Err() error {
	return rs.lastErr
}

// Close closes the result set.
func (rs *ParentNoPtrResultSet) Close() error {
	return rs.ResultSet.Close()
}

// NewPerson returns a new instance of Person.
func NewPerson(name string) (record *Person) {
	return newPerson(name)
}

// GetID returns the primary key of the model.
func (r *Person) GetID() kallax.Identifier {
	return (*kallax.NumericID)(&r.ID)
}

// ColumnAddress returns the pointer to the value of the given column.
func (r *Person) ColumnAddress(col string) (interface{}, error) {
	switch col {
	case "id":
		return (*kallax.NumericID)(&r.ID), nil
	case "name":
		return &r.Name, nil

	default:
		return nil, fmt.Errorf("kallax: invalid column in Person: %s", col)
	}
}

// Value returns the value of the given column.
func (r *Person) Value(col string) (interface{}, error) {
	switch col {
	case "id":
		return r.ID, nil
	case "name":
		return r.Name, nil

	default:
		return nil, fmt.Errorf("kallax: invalid column in Person: %s", col)
	}
}

// NewRelationshipRecord returns a new record for the relatiobship in the given
// field.
func (r *Person) NewRelationshipRecord(field string) (kallax.Record, error) {
	switch field {
	case "Pets":
		return new(Pet), nil
	case "Car":
		return new(Car), nil

	}
	return nil, fmt.Errorf("kallax: model Person has no relationship %s", field)
}

// SetRelationship sets the given relationship in the given field.
func (r *Person) SetRelationship(field string, rel interface{}) error {
	switch field {
	case "Pets":
		records, ok := rel.([]kallax.Record)
		if !ok {
			return fmt.Errorf("kallax: relationship field %s needs a collection of records, not %T", field, rel)
		}

		r.Pets = make([]*Pet, len(records))
		for i, record := range records {
			rel, ok := record.(*Pet)
			if !ok {
				return fmt.Errorf("kallax: element of type %T cannot be added to relationship %s", record, field)
			}
			r.Pets[i] = rel
		}
		return nil
	case "Car":
		val, ok := rel.(*Car)
		if !ok {
			return fmt.Errorf("kallax: record of type %t can't be assigned to relationship Car", rel)
		}
		if !val.GetID().IsEmpty() {
			r.Car = val
		}

		return nil

	}
	return fmt.Errorf("kallax: model Person has no relationship %s", field)
}

// PersonStore is the entity to access the records of the type Person
// in the database.
type PersonStore struct {
	*kallax.Store
}

// NewPersonStore creates a new instance of PersonStore
// using a SQL database.
func NewPersonStore(db *sql.DB) *PersonStore {
	return &PersonStore{kallax.NewStore(db)}
}

// GenericStore returns the generic store of this store.
func (s *PersonStore) GenericStore() *kallax.Store {
	return s.Store
}

// SetGenericStore changes the generic store of this store.
func (s *PersonStore) SetGenericStore(store *kallax.Store) {
	s.Store = store
}

// Debug returns a new store that will print all SQL statements to stdout using
// the log.Printf function.
func (s *PersonStore) Debug() *PersonStore {
	return &PersonStore{s.Store.Debug()}
}

// DebugWith returns a new store that will print all SQL statements using the
// given logger function.
func (s *PersonStore) DebugWith(logger kallax.LoggerFunc) *PersonStore {
	return &PersonStore{s.Store.DebugWith(logger)}
}

func (s *PersonStore) relationshipRecords(record *Person) []kallax.RecordWithSchema {
	var records []kallax.RecordWithSchema

	for i := range record.Pets {
		record.Pets[i].ClearVirtualColumns()
		record.Pets[i].AddVirtualColumn("owner_id", record.GetID())
		records = append(records, kallax.RecordWithSchema{
			Schema: Schema.Pet.BaseSchema,
			Record: record.Pets[i],
		})
	}

	if record.Car != nil {
		record.Car.ClearVirtualColumns()
		record.Car.AddVirtualColumn("owner_id", record.GetID())
		records = append(records, kallax.RecordWithSchema{
			Schema: Schema.Car.BaseSchema,
			Record: record.Car,
		})
	}

	return records
}

// Insert inserts a Person in the database. A non-persisted object is
// required for this operation.
func (s *PersonStore) Insert(record *Person) error {

	if err := record.BeforeSave(); err != nil {
		return err
	}

	records := s.relationshipRecords(record)

	if len(records) > 0 {
		return s.Store.Transaction(func(s *kallax.Store) error {

			if err := s.Insert(Schema.Person.BaseSchema, record); err != nil {
				return err
			}

			for _, r := range records {
				if err := kallax.ApplyBeforeEvents(r.Record); err != nil {
					return err
				}
				persisted := r.Record.IsPersisted()

				if _, err := s.Save(r.Schema, r.Record); err != nil {
					return err
				}

				if err := kallax.ApplyAfterEvents(r.Record, persisted); err != nil {
					return err
				}
			}

			if err := record.AfterSave(); err != nil {
				return err
			}

			return nil
		})
	}

	return s.Store.Transaction(func(s *kallax.Store) error {
		if err := s.Insert(Schema.Person.BaseSchema, record); err != nil {
			return err
		}

		if err := record.AfterSave(); err != nil {
			return err
		}

		return nil
	})

}

// Update updates the given record on the database. If the columns are given,
// only these columns will be updated. Otherwise all of them will be.
// Be very careful with this, as you will have a potentially different object
// in memory but not on the database.
// Only writable records can be updated. Writable objects are those that have
// been just inserted or retrieved using a query with no custom select fields.
func (s *PersonStore) Update(record *Person, cols ...kallax.SchemaField) (updated int64, err error) {

	if err := record.BeforeSave(); err != nil {
		return 0, err
	}

	records := s.relationshipRecords(record)

	if len(records) > 0 {
		err = s.Store.Transaction(func(s *kallax.Store) error {

			updated, err = s.Update(Schema.Person.BaseSchema, record, cols...)
			if err != nil {
				return err
			}

			for _, r := range records {
				if err := kallax.ApplyBeforeEvents(r.Record); err != nil {
					return err
				}
				persisted := r.Record.IsPersisted()

				if _, err := s.Save(r.Schema, r.Record); err != nil {
					return err
				}

				if err := kallax.ApplyAfterEvents(r.Record, persisted); err != nil {
					return err
				}
			}

			if err := record.AfterSave(); err != nil {
				return err
			}

			return nil
		})
		if err != nil {
			return 0, err
		}

		return updated, nil
	}

	err = s.Store.Transaction(func(s *kallax.Store) error {
		updated, err = s.Update(Schema.Person.BaseSchema, record, cols...)
		if err != nil {
			return err
		}

		if err := record.AfterSave(); err != nil {
			return err
		}

		return nil
	})

	if err != nil {
		return 0, err
	}
	return updated, nil

}

// Save inserts the object if the record is not persisted, otherwise it updates
// it. Same rules of Update and Insert apply depending on the case.
func (s *PersonStore) Save(record *Person) (updated bool, err error) {
	if !record.IsPersisted() {
		return false, s.Insert(record)
	}

	rowsUpdated, err := s.Update(record)
	if err != nil {
		return false, err
	}

	return rowsUpdated > 0, nil
}

// Delete removes the given record from the database.
func (s *PersonStore) Delete(record *Person) error {

	if err := record.BeforeDelete(); err != nil {
		return err
	}

	return s.Store.Transaction(func(s *kallax.Store) error {
		err := s.Delete(Schema.Person.BaseSchema, record)
		if err != nil {
			return err
		}

		return record.AfterDelete()
	})

}

// Find returns the set of results for the given query.
func (s *PersonStore) Find(q *PersonQuery) (*PersonResultSet, error) {
	rs, err := s.Store.Find(q)
	if err != nil {
		return nil, err
	}

	return NewPersonResultSet(rs), nil
}

// MustFind returns the set of results for the given query, but panics if there
// is any error.
func (s *PersonStore) MustFind(q *PersonQuery) *PersonResultSet {
	return NewPersonResultSet(s.Store.MustFind(q))
}

// Count returns the number of rows that would be retrieved with the given
// query.
func (s *PersonStore) Count(q *PersonQuery) (int64, error) {
	return s.Store.Count(q)
}

// MustCount returns the number of rows that would be retrieved with the given
// query, but panics if there is an error.
func (s *PersonStore) MustCount(q *PersonQuery) int64 {
	return s.Store.MustCount(q)
}

// FindOne returns the first row returned by the given query.
// `ErrNotFound` is returned if there are no results.
func (s *PersonStore) FindOne(q *PersonQuery) (*Person, error) {
	q.Limit(1)
	q.Offset(0)
	rs, err := s.Find(q)
	if err != nil {
		return nil, err
	}

	if !rs.Next() {
		return nil, kallax.ErrNotFound
	}

	record, err := rs.Get()
	if err != nil {
		return nil, err
	}

	if err := rs.Close(); err != nil {
		return nil, err
	}

	return record, nil
}

// FindAll returns a list of all the rows returned by the given query.
func (s *PersonStore) FindAll(q *PersonQuery) ([]*Person, error) {
	rs, err := s.Find(q)
	if err != nil {
		return nil, err
	}

	return rs.All()
}

// MustFindOne returns the first row retrieved by the given query. It panics
// if there is an error or if there are no rows.
func (s *PersonStore) MustFindOne(q *PersonQuery) *Person {
	record, err := s.FindOne(q)
	if err != nil {
		panic(err)
	}
	return record
}

// Reload refreshes the Person with the data in the database and
// makes it writable.
func (s *PersonStore) Reload(record *Person) error {
	return s.Store.Reload(Schema.Person.BaseSchema, record)
}

// Transaction executes the given callback in a transaction and rollbacks if
// an error is returned.
// The transaction is only open in the store passed as a parameter to the
// callback.
func (s *PersonStore) Transaction(callback func(*PersonStore) error) error {
	if callback == nil {
		return kallax.ErrInvalidTxCallback
	}

	return s.Store.Transaction(func(store *kallax.Store) error {
		return callback(&PersonStore{store})
	})
}

// RemovePets removes the given items of the Pets field of the
// model. If no items are given, it removes all of them.
// The items will also be removed from the passed record inside this method.
func (s *PersonStore) RemovePets(record *Person, deleted ...*Pet) error {
	var updated []*Pet
	var clear bool
	if len(deleted) == 0 {
		clear = true
		deleted = record.Pets
		if len(deleted) == 0 {
			return nil
		}
	}

	if len(deleted) > 1 {
		err := s.Store.Transaction(func(s *kallax.Store) error {
			for _, d := range deleted {
				var r kallax.Record = d

				if beforeDeleter, ok := r.(kallax.BeforeDeleter); ok {
					if err := beforeDeleter.BeforeDelete(); err != nil {
						return err
					}
				}

				if err := s.Delete(Schema.Pet.BaseSchema, d); err != nil {
					return err
				}

				if afterDeleter, ok := r.(kallax.AfterDeleter); ok {
					if err := afterDeleter.AfterDelete(); err != nil {
						return err
					}
				}
			}
			return nil
		})

		if err != nil {
			return err
		}

		if clear {
			record.Pets = nil
			return nil
		}
	} else {
		var r kallax.Record = deleted[0]
		if beforeDeleter, ok := r.(kallax.BeforeDeleter); ok {
			if err := beforeDeleter.BeforeDelete(); err != nil {
				return err
			}
		}

		var err error
		if afterDeleter, ok := r.(kallax.AfterDeleter); ok {
			err = s.Store.Transaction(func(s *kallax.Store) error {
				err := s.Delete(Schema.Pet.BaseSchema, r)
				if err != nil {
					return err
				}

				return afterDeleter.AfterDelete()
			})
		} else {
			err = s.Store.Delete(Schema.Pet.BaseSchema, deleted[0])
		}

		if err != nil {
			return err
		}
	}

	for _, r := range record.Pets {
		var found bool
		for _, d := range deleted {
			if d.GetID().Equals(r.GetID()) {
				found = true
				break
			}
		}
		if !found {
			updated = append(updated, r)
		}
	}
	record.Pets = updated
	return nil
}

// RemoveCar removes from the database the given relationship of the
// model. It also resets the field Car of the model.
func (s *PersonStore) RemoveCar(record *Person) error {
	var r kallax.Record = record.Car
	if beforeDeleter, ok := r.(kallax.BeforeDeleter); ok {
		if err := beforeDeleter.BeforeDelete(); err != nil {
			return err
		}
	}

	var err error
	if afterDeleter, ok := r.(kallax.AfterDeleter); ok {
		err = s.Store.Transaction(func(s *kallax.Store) error {
			err := s.Delete(Schema.Car.BaseSchema, r)
			if err != nil {
				return err
			}

			return afterDeleter.AfterDelete()
		})
	} else {
		err = s.Store.Delete(Schema.Car.BaseSchema, r)
	}
	if err != nil {
		return err
	}

	record.Car = nil
	return nil
}

// PersonQuery is the object used to create queries for the Person
// entity.
type PersonQuery struct {
	*kallax.BaseQuery
}

// NewPersonQuery returns a new instance of PersonQuery.
func NewPersonQuery() *PersonQuery {
	return &PersonQuery{
		BaseQuery: kallax.NewBaseQuery(Schema.Person.BaseSchema),
	}
}

// Select adds columns to select in the query.
func (q *PersonQuery) Select(columns ...kallax.SchemaField) *PersonQuery {
	if len(columns) == 0 {
		return q
	}
	q.BaseQuery.Select(columns...)
	return q
}

// SelectNot excludes columns from being selected in the query.
func (q *PersonQuery) SelectNot(columns ...kallax.SchemaField) *PersonQuery {
	q.BaseQuery.SelectNot(columns...)
	return q
}

// Copy returns a new identical copy of the query. Remember queries are mutable
// so make a copy any time you need to reuse them.
func (q *PersonQuery) Copy() *PersonQuery {
	return &PersonQuery{
		BaseQuery: q.BaseQuery.Copy(),
	}
}

// Order adds order clauses to the query for the given columns.
func (q *PersonQuery) Order(cols ...kallax.ColumnOrder) *PersonQuery {
	q.BaseQuery.Order(cols...)
	return q
}

// BatchSize sets the number of items to fetch per batch when there are 1:N
// relationships selected in the query.
func (q *PersonQuery) BatchSize(size uint64) *PersonQuery {
	q.BaseQuery.BatchSize(size)
	return q
}

// Limit sets the max number of items to retrieve.
func (q *PersonQuery) Limit(n uint64) *PersonQuery {
	q.BaseQuery.Limit(n)
	return q
}

// Offset sets the number of items to skip from the result set of items.
func (q *PersonQuery) Offset(n uint64) *PersonQuery {
	q.BaseQuery.Offset(n)
	return q
}

// Where adds a condition to the query. All conditions added are concatenated
// using a logical AND.
func (q *PersonQuery) Where(cond kallax.Condition) *PersonQuery {
	q.BaseQuery.Where(cond)
	return q
}

func (q *PersonQuery) WithPets(cond kallax.Condition) *PersonQuery {
	q.AddRelation(Schema.Pet.BaseSchema, "Pets", kallax.OneToMany, cond)
	return q
}

func (q *PersonQuery) WithCar() *PersonQuery {
	q.AddRelation(Schema.Car.BaseSchema, "Car", kallax.OneToOne, nil)
	return q
}

// FindByID adds a new filter to the query that will require that
// the ID property is equal to one of the passed values; if no passed values,
// it will do nothing.
func (q *PersonQuery) FindByID(v ...int64) *PersonQuery {
	if len(v) == 0 {
		return q
	}
	values := make([]interface{}, len(v))
	for i, val := range v {
		values[i] = val
	}
	return q.Where(kallax.In(Schema.Person.ID, values...))
}

// FindByName adds a new filter to the query that will require that
// the Name property is equal to the passed value.
func (q *PersonQuery) FindByName(v string) *PersonQuery {
	return q.Where(kallax.Eq(Schema.Person.Name, v))
}

// PersonResultSet is the set of results returned by a query to the
// database.
type PersonResultSet struct {
	ResultSet kallax.ResultSet
	last      *Person
	lastErr   error
}

// NewPersonResultSet creates a new result set for rows of the type
// Person.
func NewPersonResultSet(rs kallax.ResultSet) *PersonResultSet {
	return &PersonResultSet{ResultSet: rs}
}

// Next fetches the next item in the result set and returns true if there is
// a next item.
// The result set is closed automatically when there are no more items.
func (rs *PersonResultSet) Next() bool {
	if !rs.ResultSet.Next() {
		rs.lastErr = rs.ResultSet.Close()
		rs.last = nil
		return false
	}

	var record kallax.Record
	record, rs.lastErr = rs.ResultSet.Get(Schema.Person.BaseSchema)
	if rs.lastErr != nil {
		rs.last = nil
	} else {
		var ok bool
		rs.last, ok = record.(*Person)
		if !ok {
			rs.lastErr = fmt.Errorf("kallax: unable to convert record to *Person")
			rs.last = nil
		}
	}

	return true
}

// Get retrieves the last fetched item from the result set and the last error.
func (rs *PersonResultSet) Get() (*Person, error) {
	return rs.last, rs.lastErr
}

// ForEach iterates over the complete result set passing every record found to
// the given callback. It is possible to stop the iteration by returning
// `kallax.ErrStop` in the callback.
// Result set is always closed at the end.
func (rs *PersonResultSet) ForEach(fn func(*Person) error) error {
	for rs.Next() {
		record, err := rs.Get()
		if err != nil {
			return err
		}

		if err := fn(record); err != nil {
			if err == kallax.ErrStop {
				return rs.Close()
			}

			return err
		}
	}
	return nil
}

// All returns all records on the result set and closes the result set.
func (rs *PersonResultSet) All() ([]*Person, error) {
	var result []*Person
	for rs.Next() {
		record, err := rs.Get()
		if err != nil {
			return nil, err
		}
		result = append(result, record)
	}
	return result, nil
}

// One returns the first record on the result set and closes the result set.
func (rs *PersonResultSet) One() (*Person, error) {
	if !rs.Next() {
		return nil, kallax.ErrNotFound
	}

	record, err := rs.Get()
	if err != nil {
		return nil, err
	}

	if err := rs.Close(); err != nil {
		return nil, err
	}

	return record, nil
}

// Err returns the last error occurred.
func (rs *PersonResultSet) Err() error {
	return rs.lastErr
}

// Close closes the result set.
func (rs *PersonResultSet) Close() error {
	return rs.ResultSet.Close()
}

// NewPet returns a new instance of Pet.
func NewPet(name string, kind string, owner *Person) (record *Pet) {
	return newPet(name, kind, owner)
}

// GetID returns the primary key of the model.
func (r *Pet) GetID() kallax.Identifier {
	return (*kallax.ULID)(&r.ID)
}

// ColumnAddress returns the pointer to the value of the given column.
func (r *Pet) ColumnAddress(col string) (interface{}, error) {
	switch col {
	case "id":
		return (*kallax.ULID)(&r.ID), nil
	case "name":
		return &r.Name, nil
	case "kind":
		return &r.Kind, nil
	case "owner_id":
		return types.Nullable(kallax.VirtualColumn("owner_id", r, new(kallax.NumericID))), nil

	default:
		return nil, fmt.Errorf("kallax: invalid column in Pet: %s", col)
	}
}

// Value returns the value of the given column.
func (r *Pet) Value(col string) (interface{}, error) {
	switch col {
	case "id":
		return r.ID, nil
	case "name":
		return r.Name, nil
	case "kind":
		return r.Kind, nil
	case "owner_id":
		return r.Model.VirtualColumn(col), nil

	default:
		return nil, fmt.Errorf("kallax: invalid column in Pet: %s", col)
	}
}

// NewRelationshipRecord returns a new record for the relatiobship in the given
// field.
func (r *Pet) NewRelationshipRecord(field string) (kallax.Record, error) {
	switch field {
	case "Owner":
		return new(Person), nil

	}
	return nil, fmt.Errorf("kallax: model Pet has no relationship %s", field)
}

// SetRelationship sets the given relationship in the given field.
func (r *Pet) SetRelationship(field string, rel interface{}) error {
	switch field {
	case "Owner":
		val, ok := rel.(*Person)
		if !ok {
			return fmt.Errorf("kallax: record of type %t can't be assigned to relationship Owner", rel)
		}
		if !val.GetID().IsEmpty() {
			r.Owner = val
		}

		return nil

	}
	return fmt.Errorf("kallax: model Pet has no relationship %s", field)
}

// PetStore is the entity to access the records of the type Pet
// in the database.
type PetStore struct {
	*kallax.Store
}

// NewPetStore creates a new instance of PetStore
// using a SQL database.
func NewPetStore(db *sql.DB) *PetStore {
	return &PetStore{kallax.NewStore(db)}
}

// GenericStore returns the generic store of this store.
func (s *PetStore) GenericStore() *kallax.Store {
	return s.Store
}

// SetGenericStore changes the generic store of this store.
func (s *PetStore) SetGenericStore(store *kallax.Store) {
	s.Store = store
}

// Debug returns a new store that will print all SQL statements to stdout using
// the log.Printf function.
func (s *PetStore) Debug() *PetStore {
	return &PetStore{s.Store.Debug()}
}

// DebugWith returns a new store that will print all SQL statements using the
// given logger function.
func (s *PetStore) DebugWith(logger kallax.LoggerFunc) *PetStore {
	return &PetStore{s.Store.DebugWith(logger)}
}

func (s *PetStore) inverseRecords(record *Pet) []kallax.RecordWithSchema {
	record.ClearVirtualColumns()
	var records []kallax.RecordWithSchema

	if record.Owner != nil {
		record.AddVirtualColumn("owner_id", record.Owner.GetID())
		records = append(records, kallax.RecordWithSchema{
			Schema: Schema.Person.BaseSchema,
			Record: record.Owner,
		})
	}

	return records
}

// Insert inserts a Pet in the database. A non-persisted object is
// required for this operation.
func (s *PetStore) Insert(record *Pet) error {

	if err := record.BeforeSave(); err != nil {
		return err
	}

	inverseRecords := s.inverseRecords(record)

	if len(inverseRecords) > 0 {
		return s.Store.Transaction(func(s *kallax.Store) error {

			for _, r := range inverseRecords {
				if err := kallax.ApplyBeforeEvents(r.Record); err != nil {
					return err
				}
				persisted := r.Record.IsPersisted()

				if _, err := s.Save(r.Schema, r.Record); err != nil {
					return err
				}

				if err := kallax.ApplyAfterEvents(r.Record, persisted); err != nil {
					return err
				}
			}

			if err := s.Insert(Schema.Pet.BaseSchema, record); err != nil {
				return err
			}

			if err := record.AfterSave(); err != nil {
				return err
			}

			return nil
		})
	}

	return s.Store.Transaction(func(s *kallax.Store) error {
		if err := s.Insert(Schema.Pet.BaseSchema, record); err != nil {
			return err
		}

		if err := record.AfterSave(); err != nil {
			return err
		}

		return nil
	})

}

// Update updates the given record on the database. If the columns are given,
// only these columns will be updated. Otherwise all of them will be.
// Be very careful with this, as you will have a potentially different object
// in memory but not on the database.
// Only writable records can be updated. Writable objects are those that have
// been just inserted or retrieved using a query with no custom select fields.
func (s *PetStore) Update(record *Pet, cols ...kallax.SchemaField) (updated int64, err error) {

	if err := record.BeforeSave(); err != nil {
		return 0, err
	}

	inverseRecords := s.inverseRecords(record)

	if len(inverseRecords) > 0 {
		err = s.Store.Transaction(func(s *kallax.Store) error {

			for _, r := range inverseRecords {
				if err := kallax.ApplyBeforeEvents(r.Record); err != nil {
					return err
				}
				persisted := r.Record.IsPersisted()

				if _, err := s.Save(r.Schema, r.Record); err != nil {
					return err
				}

				if err := kallax.ApplyAfterEvents(r.Record, persisted); err != nil {
					return err
				}
			}

			updated, err = s.Update(Schema.Pet.BaseSchema, record, cols...)
			if err != nil {
				return err
			}

			if err := record.AfterSave(); err != nil {
				return err
			}

			return nil
		})
		if err != nil {
			return 0, err
		}

		return updated, nil
	}

	err = s.Store.Transaction(func(s *kallax.Store) error {
		updated, err = s.Update(Schema.Pet.BaseSchema, record, cols...)
		if err != nil {
			return err
		}

		if err := record.AfterSave(); err != nil {
			return err
		}

		return nil
	})

	if err != nil {
		return 0, err
	}
	return updated, nil

}

// Save inserts the object if the record is not persisted, otherwise it updates
// it. Same rules of Update and Insert apply depending on the case.
func (s *PetStore) Save(record *Pet) (updated bool, err error) {
	if !record.IsPersisted() {
		return false, s.Insert(record)
	}

	rowsUpdated, err := s.Update(record)
	if err != nil {
		return false, err
	}

	return rowsUpdated > 0, nil
}

// Delete removes the given record from the database.
func (s *PetStore) Delete(record *Pet) error {

	if err := record.BeforeDelete(); err != nil {
		return err
	}

	return s.Store.Transaction(func(s *kallax.Store) error {
		err := s.Delete(Schema.Pet.BaseSchema, record)
		if err != nil {
			return err
		}

		return record.AfterDelete()
	})

}

// Find returns the set of results for the given query.
func (s *PetStore) Find(q *PetQuery) (*PetResultSet, error) {
	rs, err := s.Store.Find(q)
	if err != nil {
		return nil, err
	}

	return NewPetResultSet(rs), nil
}

// MustFind returns the set of results for the given query, but panics if there
// is any error.
func (s *PetStore) MustFind(q *PetQuery) *PetResultSet {
	return NewPetResultSet(s.Store.MustFind(q))
}

// Count returns the number of rows that would be retrieved with the given
// query.
func (s *PetStore) Count(q *PetQuery) (int64, error) {
	return s.Store.Count(q)
}

// MustCount returns the number of rows that would be retrieved with the given
// query, but panics if there is an error.
func (s *PetStore) MustCount(q *PetQuery) int64 {
	return s.Store.MustCount(q)
}

// FindOne returns the first row returned by the given query.
// `ErrNotFound` is returned if there are no results.
func (s *PetStore) FindOne(q *PetQuery) (*Pet, error) {
	q.Limit(1)
	q.Offset(0)
	rs, err := s.Find(q)
	if err != nil {
		return nil, err
	}

	if !rs.Next() {
		return nil, kallax.ErrNotFound
	}

	record, err := rs.Get()
	if err != nil {
		return nil, err
	}

	if err := rs.Close(); err != nil {
		return nil, err
	}

	return record, nil
}

// FindAll returns a list of all the rows returned by the given query.
func (s *PetStore) FindAll(q *PetQuery) ([]*Pet, error) {
	rs, err := s.Find(q)
	if err != nil {
		return nil, err
	}

	return rs.All()
}

// MustFindOne returns the first row retrieved by the given query. It panics
// if there is an error or if there are no rows.
func (s *PetStore) MustFindOne(q *PetQuery) *Pet {
	record, err := s.FindOne(q)
	if err != nil {
		panic(err)
	}
	return record
}

// Reload refreshes the Pet with the data in the database and
// makes it writable.
func (s *PetStore) Reload(record *Pet) error {
	return s.Store.Reload(Schema.Pet.BaseSchema, record)
}

// Transaction executes the given callback in a transaction and rollbacks if
// an error is returned.
// The transaction is only open in the store passed as a parameter to the
// callback.
func (s *PetStore) Transaction(callback func(*PetStore) error) error {
	if callback == nil {
		return kallax.ErrInvalidTxCallback
	}

	return s.Store.Transaction(func(store *kallax.Store) error {
		return callback(&PetStore{store})
	})
}

// PetQuery is the object used to create queries for the Pet
// entity.
type PetQuery struct {
	*kallax.BaseQuery
}

// NewPetQuery returns a new instance of PetQuery.
func NewPetQuery() *PetQuery {
	return &PetQuery{
		BaseQuery: kallax.NewBaseQuery(Schema.Pet.BaseSchema),
	}
}

// Select adds columns to select in the query.
func (q *PetQuery) Select(columns ...kallax.SchemaField) *PetQuery {
	if len(columns) == 0 {
		return q
	}
	q.BaseQuery.Select(columns...)
	return q
}

// SelectNot excludes columns from being selected in the query.
func (q *PetQuery) SelectNot(columns ...kallax.SchemaField) *PetQuery {
	q.BaseQuery.SelectNot(columns...)
	return q
}

// Copy returns a new identical copy of the query. Remember queries are mutable
// so make a copy any time you need to reuse them.
func (q *PetQuery) Copy() *PetQuery {
	return &PetQuery{
		BaseQuery: q.BaseQuery.Copy(),
	}
}

// Order adds order clauses to the query for the given columns.
func (q *PetQuery) Order(cols ...kallax.ColumnOrder) *PetQuery {
	q.BaseQuery.Order(cols...)
	return q
}

// BatchSize sets the number of items to fetch per batch when there are 1:N
// relationships selected in the query.
func (q *PetQuery) BatchSize(size uint64) *PetQuery {
	q.BaseQuery.BatchSize(size)
	return q
}

// Limit sets the max number of items to retrieve.
func (q *PetQuery) Limit(n uint64) *PetQuery {
	q.BaseQuery.Limit(n)
	return q
}

// Offset sets the number of items to skip from the result set of items.
func (q *PetQuery) Offset(n uint64) *PetQuery {
	q.BaseQuery.Offset(n)
	return q
}

// Where adds a condition to the query. All conditions added are concatenated
// using a logical AND.
func (q *PetQuery) Where(cond kallax.Condition) *PetQuery {
	q.BaseQuery.Where(cond)
	return q
}

func (q *PetQuery) WithOwner() *PetQuery {
	q.AddRelation(Schema.Person.BaseSchema, "Owner", kallax.OneToOne, nil)
	return q
}

// FindByID adds a new filter to the query that will require that
// the ID property is equal to one of the passed values; if no passed values,
// it will do nothing.
func (q *PetQuery) FindByID(v ...kallax.ULID) *PetQuery {
	if len(v) == 0 {
		return q
	}
	values := make([]interface{}, len(v))
	for i, val := range v {
		values[i] = val
	}
	return q.Where(kallax.In(Schema.Pet.ID, values...))
}

// FindByName adds a new filter to the query that will require that
// the Name property is equal to the passed value.
func (q *PetQuery) FindByName(v string) *PetQuery {
	return q.Where(kallax.Eq(Schema.Pet.Name, v))
}

// FindByKind adds a new filter to the query that will require that
// the Kind property is equal to the passed value.
func (q *PetQuery) FindByKind(v string) *PetQuery {
	return q.Where(kallax.Eq(Schema.Pet.Kind, v))
}

// FindByOwner adds a new filter to the query that will require that
// the foreign key of Owner is equal to the passed value.
func (q *PetQuery) FindByOwner(v int64) *PetQuery {
	return q.Where(kallax.Eq(Schema.Pet.OwnerFK, v))
}

// PetResultSet is the set of results returned by a query to the
// database.
type PetResultSet struct {
	ResultSet kallax.ResultSet
	last      *Pet
	lastErr   error
}

// NewPetResultSet creates a new result set for rows of the type
// Pet.
func NewPetResultSet(rs kallax.ResultSet) *PetResultSet {
	return &PetResultSet{ResultSet: rs}
}

// Next fetches the next item in the result set and returns true if there is
// a next item.
// The result set is closed automatically when there are no more items.
func (rs *PetResultSet) Next() bool {
	if !rs.ResultSet.Next() {
		rs.lastErr = rs.ResultSet.Close()
		rs.last = nil
		return false
	}

	var record kallax.Record
	record, rs.lastErr = rs.ResultSet.Get(Schema.Pet.BaseSchema)
	if rs.lastErr != nil {
		rs.last = nil
	} else {
		var ok bool
		rs.last, ok = record.(*Pet)
		if !ok {
			rs.lastErr = fmt.Errorf("kallax: unable to convert record to *Pet")
			rs.last = nil
		}
	}

	return true
}

// Get retrieves the last fetched item from the result set and the last error.
func (rs *PetResultSet) Get() (*Pet, error) {
	return rs.last, rs.lastErr
}

// ForEach iterates over the complete result set passing every record found to
// the given callback. It is possible to stop the iteration by returning
// `kallax.ErrStop` in the callback.
// Result set is always closed at the end.
func (rs *PetResultSet) ForEach(fn func(*Pet) error) error {
	for rs.Next() {
		record, err := rs.Get()
		if err != nil {
			return err
		}

		if err := fn(record); err != nil {
			if err == kallax.ErrStop {
				return rs.Close()
			}

			return err
		}
	}
	return nil
}

// All returns all records on the result set and closes the result set.
func (rs *PetResultSet) All() ([]*Pet, error) {
	var result []*Pet
	for rs.Next() {
		record, err := rs.Get()
		if err != nil {
			return nil, err
		}
		result = append(result, record)
	}
	return result, nil
}

// One returns the first record on the result set and closes the result set.
func (rs *PetResultSet) One() (*Pet, error) {
	if !rs.Next() {
		return nil, kallax.ErrNotFound
	}

	record, err := rs.Get()
	if err != nil {
		return nil, err
	}

	if err := rs.Close(); err != nil {
		return nil, err
	}

	return record, nil
}

// Err returns the last error occurred.
func (rs *PetResultSet) Err() error {
	return rs.lastErr
}

// Close closes the result set.
func (rs *PetResultSet) Close() error {
	return rs.ResultSet.Close()
}

// NewQueryFixture returns a new instance of QueryFixture.
func NewQueryFixture(f string) (record *QueryFixture) {
	return newQueryFixture(f)
}

// GetID returns the primary key of the model.
func (r *QueryFixture) GetID() kallax.Identifier {
	return (*kallax.ULID)(&r.ID)
}

// ColumnAddress returns the pointer to the value of the given column.
func (r *QueryFixture) ColumnAddress(col string) (interface{}, error) {
	switch col {
	case "id":
		return (*kallax.ULID)(&r.ID), nil
	case "inverse_id":
		return types.Nullable(kallax.VirtualColumn("inverse_id", r, new(kallax.ULID))), nil
	case "embedded":
		return types.JSON(&r.Embedded), nil
	case "inline":
		return &r.Inline.Inline, nil
	case "map_of_string":
		return types.JSON(&r.MapOfString), nil
	case "map_of_interface":
		return types.JSON(&r.MapOfInterface), nil
	case "map_of_some_type":
		return types.JSON(&r.MapOfSomeType), nil
	case "foo":
		return &r.Foo, nil
	case "string_property":
		return &r.StringProperty, nil
	case "integer":
		return &r.Integer, nil
	case "integer64":
		return &r.Integer64, nil
	case "float32":
		return &r.Float32, nil
	case "boolean":
		return &r.Boolean, nil
	case "array_param":
		return types.Array(&r.ArrayParam, 3), nil
	case "slice_param":
		return types.Slice(&r.SliceParam), nil
	case "alias_array_param":
		return types.Array(&r.AliasArrayParam, 3), nil
	case "alias_slice_param":
		return types.Slice((*[]string)(&r.AliasSliceParam)), nil
	case "alias_string_param":
		return (*string)(&r.AliasStringParam), nil
	case "alias_int_param":
		return (*int)(&r.AliasIntParam), nil
	case "dummy_param":
		return types.JSON(&r.DummyParam), nil
	case "alias_dummy_param":
		return types.JSON(&r.AliasDummyParam), nil
	case "slice_dummy_param":
		return types.JSON(&r.SliceDummyParam), nil
	case "idproperty_param":
		return &r.IDPropertyParam, nil
	case "interface_prop_param":
		return &r.InterfacePropParam, nil
	case "urlparam":
		return (*types.URL)(&r.URLParam), nil
	case "time_param":
		return &r.TimeParam, nil
	case "alias_arr_alias_string_param":
		return types.Slice(&r.AliasArrAliasStringParam), nil
	case "alias_here_array_param":
		return types.Array(&r.AliasHereArrayParam, 3), nil
	case "array_alias_here_string_param":
		return types.Slice(&r.ArrayAliasHereStringParam), nil
	case "scanner_valuer_param":
		return &r.ScannerValuerParam, nil

	default:
		return nil, fmt.Errorf("kallax: invalid column in QueryFixture: %s", col)
	}
}

// Value returns the value of the given column.
func (r *QueryFixture) Value(col string) (interface{}, error) {
	switch col {
	case "id":
		return r.ID, nil
	case "inverse_id":
		return r.Model.VirtualColumn(col), nil
	case "embedded":
		return types.JSON(r.Embedded), nil
	case "inline":
		return r.Inline.Inline, nil
	case "map_of_string":
		return types.JSON(r.MapOfString), nil
	case "map_of_interface":
		return types.JSON(r.MapOfInterface), nil
	case "map_of_some_type":
		return types.JSON(r.MapOfSomeType), nil
	case "foo":
		return r.Foo, nil
	case "string_property":
		return r.StringProperty, nil
	case "integer":
		return r.Integer, nil
	case "integer64":
		return r.Integer64, nil
	case "float32":
		return r.Float32, nil
	case "boolean":
		return r.Boolean, nil
	case "array_param":
		return types.Array(&r.ArrayParam, 3), nil
	case "slice_param":
		return types.Slice(r.SliceParam), nil
	case "alias_array_param":
		return types.Array(&r.AliasArrayParam, 3), nil
	case "alias_slice_param":
		return types.Slice(r.AliasSliceParam), nil
	case "alias_string_param":
		return (string)(r.AliasStringParam), nil
	case "alias_int_param":
		return (int)(r.AliasIntParam), nil
	case "dummy_param":
		return types.JSON(r.DummyParam), nil
	case "alias_dummy_param":
		return types.JSON(r.AliasDummyParam), nil
	case "slice_dummy_param":
		return types.JSON(r.SliceDummyParam), nil
	case "idproperty_param":
		return r.IDPropertyParam, nil
	case "interface_prop_param":
		return r.InterfacePropParam, nil
	case "urlparam":
		return (*types.URL)(&r.URLParam), nil
	case "time_param":
		return r.TimeParam, nil
	case "alias_arr_alias_string_param":
		return types.Slice(r.AliasArrAliasStringParam), nil
	case "alias_here_array_param":
		return types.Array(&r.AliasHereArrayParam, 3), nil
	case "array_alias_here_string_param":
		return types.Slice(r.ArrayAliasHereStringParam), nil
	case "scanner_valuer_param":
		return r.ScannerValuerParam, nil

	default:
		return nil, fmt.Errorf("kallax: invalid column in QueryFixture: %s", col)
	}
}

// NewRelationshipRecord returns a new record for the relatiobship in the given
// field.
func (r *QueryFixture) NewRelationshipRecord(field string) (kallax.Record, error) {
	switch field {
	case "Relation":
		return new(QueryRelationFixture), nil
	case "Inverse":
		return new(QueryRelationFixture), nil
	case "NRelation":
		return new(QueryRelationFixture), nil

	}
	return nil, fmt.Errorf("kallax: model QueryFixture has no relationship %s", field)
}

// SetRelationship sets the given relationship in the given field.
func (r *QueryFixture) SetRelationship(field string, rel interface{}) error {
	switch field {
	case "Relation":
		val, ok := rel.(*QueryRelationFixture)
		if !ok {
			return fmt.Errorf("kallax: record of type %t can't be assigned to relationship Relation", rel)
		}
		if !val.GetID().IsEmpty() {
			r.Relation = val
		}

		return nil
	case "Inverse":
		val, ok := rel.(*QueryRelationFixture)
		if !ok {
			return fmt.Errorf("kallax: record of type %t can't be assigned to relationship Inverse", rel)
		}
		if !val.GetID().IsEmpty() {
			r.Inverse = val
		}

		return nil
	case "NRelation":
		records, ok := rel.([]kallax.Record)
		if !ok {
			return fmt.Errorf("kallax: relationship field %s needs a collection of records, not %T", field, rel)
		}

		r.NRelation = make([]*QueryRelationFixture, len(records))
		for i, record := range records {
			rel, ok := record.(*QueryRelationFixture)
			if !ok {
				return fmt.Errorf("kallax: element of type %T cannot be added to relationship %s", record, field)
			}
			r.NRelation[i] = rel
		}
		return nil

	}
	return fmt.Errorf("kallax: model QueryFixture has no relationship %s", field)
}

// QueryFixtureStore is the entity to access the records of the type QueryFixture
// in the database.
type QueryFixtureStore struct {
	*kallax.Store
}

// NewQueryFixtureStore creates a new instance of QueryFixtureStore
// using a SQL database.
func NewQueryFixtureStore(db *sql.DB) *QueryFixtureStore {
	return &QueryFixtureStore{kallax.NewStore(db)}
}

// GenericStore returns the generic store of this store.
func (s *QueryFixtureStore) GenericStore() *kallax.Store {
	return s.Store
}

// SetGenericStore changes the generic store of this store.
func (s *QueryFixtureStore) SetGenericStore(store *kallax.Store) {
	s.Store = store
}

// Debug returns a new store that will print all SQL statements to stdout using
// the log.Printf function.
func (s *QueryFixtureStore) Debug() *QueryFixtureStore {
	return &QueryFixtureStore{s.Store.Debug()}
}

// DebugWith returns a new store that will print all SQL statements using the
// given logger function.
func (s *QueryFixtureStore) DebugWith(logger kallax.LoggerFunc) *QueryFixtureStore {
	return &QueryFixtureStore{s.Store.DebugWith(logger)}
}

func (s *QueryFixtureStore) relationshipRecords(record *QueryFixture) []kallax.RecordWithSchema {
	var records []kallax.RecordWithSchema

	if record.Relation != nil {
		record.Relation.ClearVirtualColumns()
		record.Relation.AddVirtualColumn("owner_id", record.GetID())
		records = append(records, kallax.RecordWithSchema{
			Schema: Schema.QueryRelationFixture.BaseSchema,
			Record: record.Relation,
		})
	}

	for i := range record.NRelation {
		record.NRelation[i].ClearVirtualColumns()
		record.NRelation[i].AddVirtualColumn("owner_id", record.GetID())
		records = append(records, kallax.RecordWithSchema{
			Schema: Schema.QueryRelationFixture.BaseSchema,
			Record: record.NRelation[i],
		})
	}

	return records
}

func (s *QueryFixtureStore) inverseRecords(record *QueryFixture) []kallax.RecordWithSchema {
	record.ClearVirtualColumns()
	var records []kallax.RecordWithSchema

	if record.Inverse != nil {
		record.AddVirtualColumn("inverse_id", record.Inverse.GetID())
		records = append(records, kallax.RecordWithSchema{
			Schema: Schema.QueryRelationFixture.BaseSchema,
			Record: record.Inverse,
		})
	}

	return records
}

// Insert inserts a QueryFixture in the database. A non-persisted object is
// required for this operation.
func (s *QueryFixtureStore) Insert(record *QueryFixture) error {
	record.TimeParam = record.TimeParam.Truncate(time.Microsecond)

	records := s.relationshipRecords(record)

	inverseRecords := s.inverseRecords(record)

	if len(records) > 0 && len(inverseRecords) > 0 {
		return s.Store.Transaction(func(s *kallax.Store) error {

			for _, r := range inverseRecords {
				if err := kallax.ApplyBeforeEvents(r.Record); err != nil {
					return err
				}
				persisted := r.Record.IsPersisted()

				if _, err := s.Save(r.Schema, r.Record); err != nil {
					return err
				}

				if err := kallax.ApplyAfterEvents(r.Record, persisted); err != nil {
					return err
				}
			}

			if err := s.Insert(Schema.QueryFixture.BaseSchema, record); err != nil {
				return err
			}

			for _, r := range records {
				if err := kallax.ApplyBeforeEvents(r.Record); err != nil {
					return err
				}
				persisted := r.Record.IsPersisted()

				if _, err := s.Save(r.Schema, r.Record); err != nil {
					return err
				}

				if err := kallax.ApplyAfterEvents(r.Record, persisted); err != nil {
					return err
				}
			}

			return nil
		})
	}

	return s.Store.Insert(Schema.QueryFixture.BaseSchema, record)

}

// Update updates the given record on the database. If the columns are given,
// only these columns will be updated. Otherwise all of them will be.
// Be very careful with this, as you will have a potentially different object
// in memory but not on the database.
// Only writable records can be updated. Writable objects are those that have
// been just inserted or retrieved using a query with no custom select fields.
func (s *QueryFixtureStore) Update(record *QueryFixture, cols ...kallax.SchemaField) (updated int64, err error) {
	record.TimeParam = record.TimeParam.Truncate(time.Microsecond)

	records := s.relationshipRecords(record)

	inverseRecords := s.inverseRecords(record)

	if len(records) > 0 && len(inverseRecords) > 0 {
		err = s.Store.Transaction(func(s *kallax.Store) error {

			for _, r := range inverseRecords {
				if err := kallax.ApplyBeforeEvents(r.Record); err != nil {
					return err
				}
				persisted := r.Record.IsPersisted()

				if _, err := s.Save(r.Schema, r.Record); err != nil {
					return err
				}

				if err := kallax.ApplyAfterEvents(r.Record, persisted); err != nil {
					return err
				}
			}

			updated, err = s.Update(Schema.QueryFixture.BaseSchema, record, cols...)
			if err != nil {
				return err
			}

			for _, r := range records {
				if err := kallax.ApplyBeforeEvents(r.Record); err != nil {
					return err
				}
				persisted := r.Record.IsPersisted()

				if _, err := s.Save(r.Schema, r.Record); err != nil {
					return err
				}

				if err := kallax.ApplyAfterEvents(r.Record, persisted); err != nil {
					return err
				}
			}

			return nil
		})
		if err != nil {
			return 0, err
		}

		return updated, nil
	}

	return s.Store.Update(Schema.QueryFixture.BaseSchema, record, cols...)

}

// Save inserts the object if the record is not persisted, otherwise it updates
// it. Same rules of Update and Insert apply depending on the case.
func (s *QueryFixtureStore) Save(record *QueryFixture) (updated bool, err error) {
	if !record.IsPersisted() {
		return false, s.Insert(record)
	}

	rowsUpdated, err := s.Update(record)
	if err != nil {
		return false, err
	}

	return rowsUpdated > 0, nil
}

// Delete removes the given record from the database.
func (s *QueryFixtureStore) Delete(record *QueryFixture) error {

	return s.Store.Delete(Schema.QueryFixture.BaseSchema, record)

}

// Find returns the set of results for the given query.
func (s *QueryFixtureStore) Find(q *QueryFixtureQuery) (*QueryFixtureResultSet, error) {
	rs, err := s.Store.Find(q)
	if err != nil {
		return nil, err
	}

	return NewQueryFixtureResultSet(rs), nil
}

// MustFind returns the set of results for the given query, but panics if there
// is any error.
func (s *QueryFixtureStore) MustFind(q *QueryFixtureQuery) *QueryFixtureResultSet {
	return NewQueryFixtureResultSet(s.Store.MustFind(q))
}

// Count returns the number of rows that would be retrieved with the given
// query.
func (s *QueryFixtureStore) Count(q *QueryFixtureQuery) (int64, error) {
	return s.Store.Count(q)
}

// MustCount returns the number of rows that would be retrieved with the given
// query, but panics if there is an error.
func (s *QueryFixtureStore) MustCount(q *QueryFixtureQuery) int64 {
	return s.Store.MustCount(q)
}

// FindOne returns the first row returned by the given query.
// `ErrNotFound` is returned if there are no results.
func (s *QueryFixtureStore) FindOne(q *QueryFixtureQuery) (*QueryFixture, error) {
	q.Limit(1)
	q.Offset(0)
	rs, err := s.Find(q)
	if err != nil {
		return nil, err
	}

	if !rs.Next() {
		return nil, kallax.ErrNotFound
	}

	record, err := rs.Get()
	if err != nil {
		return nil, err
	}

	if err := rs.Close(); err != nil {
		return nil, err
	}

	return record, nil
}

// FindAll returns a list of all the rows returned by the given query.
func (s *QueryFixtureStore) FindAll(q *QueryFixtureQuery) ([]*QueryFixture, error) {
	rs, err := s.Find(q)
	if err != nil {
		return nil, err
	}

	return rs.All()
}

// MustFindOne returns the first row retrieved by the given query. It panics
// if there is an error or if there are no rows.
func (s *QueryFixtureStore) MustFindOne(q *QueryFixtureQuery) *QueryFixture {
	record, err := s.FindOne(q)
	if err != nil {
		panic(err)
	}
	return record
}

// Reload refreshes the QueryFixture with the data in the database and
// makes it writable.
func (s *QueryFixtureStore) Reload(record *QueryFixture) error {
	return s.Store.Reload(Schema.QueryFixture.BaseSchema, record)
}

// Transaction executes the given callback in a transaction and rollbacks if
// an error is returned.
// The transaction is only open in the store passed as a parameter to the
// callback.
func (s *QueryFixtureStore) Transaction(callback func(*QueryFixtureStore) error) error {
	if callback == nil {
		return kallax.ErrInvalidTxCallback
	}

	return s.Store.Transaction(func(store *kallax.Store) error {
		return callback(&QueryFixtureStore{store})
	})
}

// RemoveRelation removes from the database the given relationship of the
// model. It also resets the field Relation of the model.
func (s *QueryFixtureStore) RemoveRelation(record *QueryFixture) error {
	var r kallax.Record = record.Relation
	if beforeDeleter, ok := r.(kallax.BeforeDeleter); ok {
		if err := beforeDeleter.BeforeDelete(); err != nil {
			return err
		}
	}

	var err error
	if afterDeleter, ok := r.(kallax.AfterDeleter); ok {
		err = s.Store.Transaction(func(s *kallax.Store) error {
			err := s.Delete(Schema.QueryRelationFixture.BaseSchema, r)
			if err != nil {
				return err
			}

			return afterDeleter.AfterDelete()
		})
	} else {
		err = s.Store.Delete(Schema.QueryRelationFixture.BaseSchema, r)
	}
	if err != nil {
		return err
	}

	record.Relation = nil
	return nil
}

// RemoveNRelation removes the given items of the NRelation field of the
// model. If no items are given, it removes all of them.
// The items will also be removed from the passed record inside this method.
func (s *QueryFixtureStore) RemoveNRelation(record *QueryFixture, deleted ...*QueryRelationFixture) error {
	var updated []*QueryRelationFixture
	var clear bool
	if len(deleted) == 0 {
		clear = true
		deleted = record.NRelation
		if len(deleted) == 0 {
			return nil
		}
	}

	if len(deleted) > 1 {
		err := s.Store.Transaction(func(s *kallax.Store) error {
			for _, d := range deleted {
				var r kallax.Record = d

				if beforeDeleter, ok := r.(kallax.BeforeDeleter); ok {
					if err := beforeDeleter.BeforeDelete(); err != nil {
						return err
					}
				}

				if err := s.Delete(Schema.QueryRelationFixture.BaseSchema, d); err != nil {
					return err
				}

				if afterDeleter, ok := r.(kallax.AfterDeleter); ok {
					if err := afterDeleter.AfterDelete(); err != nil {
						return err
					}
				}
			}
			return nil
		})

		if err != nil {
			return err
		}

		if clear {
			record.NRelation = nil
			return nil
		}
	} else {
		var r kallax.Record = deleted[0]
		if beforeDeleter, ok := r.(kallax.BeforeDeleter); ok {
			if err := beforeDeleter.BeforeDelete(); err != nil {
				return err
			}
		}

		var err error
		if afterDeleter, ok := r.(kallax.AfterDeleter); ok {
			err = s.Store.Transaction(func(s *kallax.Store) error {
				err := s.Delete(Schema.QueryRelationFixture.BaseSchema, r)
				if err != nil {
					return err
				}

				return afterDeleter.AfterDelete()
			})
		} else {
			err = s.Store.Delete(Schema.QueryRelationFixture.BaseSchema, deleted[0])
		}

		if err != nil {
			return err
		}
	}

	for _, r := range record.NRelation {
		var found bool
		for _, d := range deleted {
			if d.GetID().Equals(r.GetID()) {
				found = true
				break
			}
		}
		if !found {
			updated = append(updated, r)
		}
	}
	record.NRelation = updated
	return nil
}

// QueryFixtureQuery is the object used to create queries for the QueryFixture
// entity.
type QueryFixtureQuery struct {
	*kallax.BaseQuery
}

// NewQueryFixtureQuery returns a new instance of QueryFixtureQuery.
func NewQueryFixtureQuery() *QueryFixtureQuery {
	return &QueryFixtureQuery{
		BaseQuery: kallax.NewBaseQuery(Schema.QueryFixture.BaseSchema),
	}
}

// Select adds columns to select in the query.
func (q *QueryFixtureQuery) Select(columns ...kallax.SchemaField) *QueryFixtureQuery {
	if len(columns) == 0 {
		return q
	}
	q.BaseQuery.Select(columns...)
	return q
}

// SelectNot excludes columns from being selected in the query.
func (q *QueryFixtureQuery) SelectNot(columns ...kallax.SchemaField) *QueryFixtureQuery {
	q.BaseQuery.SelectNot(columns...)
	return q
}

// Copy returns a new identical copy of the query. Remember queries are mutable
// so make a copy any time you need to reuse them.
func (q *QueryFixtureQuery) Copy() *QueryFixtureQuery {
	return &QueryFixtureQuery{
		BaseQuery: q.BaseQuery.Copy(),
	}
}

// Order adds order clauses to the query for the given columns.
func (q *QueryFixtureQuery) Order(cols ...kallax.ColumnOrder) *QueryFixtureQuery {
	q.BaseQuery.Order(cols...)
	return q
}

// BatchSize sets the number of items to fetch per batch when there are 1:N
// relationships selected in the query.
func (q *QueryFixtureQuery) BatchSize(size uint64) *QueryFixtureQuery {
	q.BaseQuery.BatchSize(size)
	return q
}

// Limit sets the max number of items to retrieve.
func (q *QueryFixtureQuery) Limit(n uint64) *QueryFixtureQuery {
	q.BaseQuery.Limit(n)
	return q
}

// Offset sets the number of items to skip from the result set of items.
func (q *QueryFixtureQuery) Offset(n uint64) *QueryFixtureQuery {
	q.BaseQuery.Offset(n)
	return q
}

// Where adds a condition to the query. All conditions added are concatenated
// using a logical AND.
func (q *QueryFixtureQuery) Where(cond kallax.Condition) *QueryFixtureQuery {
	q.BaseQuery.Where(cond)
	return q
}

func (q *QueryFixtureQuery) WithRelation() *QueryFixtureQuery {
	q.AddRelation(Schema.QueryRelationFixture.BaseSchema, "Relation", kallax.OneToOne, nil)
	return q
}

func (q *QueryFixtureQuery) WithInverse() *QueryFixtureQuery {
	q.AddRelation(Schema.QueryRelationFixture.BaseSchema, "Inverse", kallax.OneToOne, nil)
	return q
}

func (q *QueryFixtureQuery) WithNRelation(cond kallax.Condition) *QueryFixtureQuery {
	q.AddRelation(Schema.QueryRelationFixture.BaseSchema, "NRelation", kallax.OneToMany, cond)
	return q
}

// FindByID adds a new filter to the query that will require that
// the ID property is equal to one of the passed values; if no passed values,
// it will do nothing.
func (q *QueryFixtureQuery) FindByID(v ...kallax.ULID) *QueryFixtureQuery {
	if len(v) == 0 {
		return q
	}
	values := make([]interface{}, len(v))
	for i, val := range v {
		values[i] = val
	}
	return q.Where(kallax.In(Schema.QueryFixture.ID, values...))
}

// FindByInverse adds a new filter to the query that will require that
// the foreign key of Inverse is equal to the passed value.
func (q *QueryFixtureQuery) FindByInverse(v kallax.ULID) *QueryFixtureQuery {
	return q.Where(kallax.Eq(Schema.QueryFixture.InverseFK, v))
}

// FindByInline adds a new filter to the query that will require that
// the Inline property is equal to the passed value.
func (q *QueryFixtureQuery) FindByInline(v string) *QueryFixtureQuery {
	return q.Where(kallax.Eq(Schema.QueryFixture.Inline, v))
}

// FindByFoo adds a new filter to the query that will require that
// the Foo property is equal to the passed value.
func (q *QueryFixtureQuery) FindByFoo(v string) *QueryFixtureQuery {
	return q.Where(kallax.Eq(Schema.QueryFixture.Foo, v))
}

// FindByStringProperty adds a new filter to the query that will require that
// the StringProperty property is equal to the passed value.
func (q *QueryFixtureQuery) FindByStringProperty(v string) *QueryFixtureQuery {
	return q.Where(kallax.Eq(Schema.QueryFixture.StringProperty, v))
}

// FindByInteger adds a new filter to the query that will require that
// the Integer property is equal to the passed value.
func (q *QueryFixtureQuery) FindByInteger(cond kallax.ScalarCond, v int) *QueryFixtureQuery {
	return q.Where(cond(Schema.QueryFixture.Integer, v))
}

// FindByInteger64 adds a new filter to the query that will require that
// the Integer64 property is equal to the passed value.
func (q *QueryFixtureQuery) FindByInteger64(cond kallax.ScalarCond, v int64) *QueryFixtureQuery {
	return q.Where(cond(Schema.QueryFixture.Integer64, v))
}

// FindByFloat32 adds a new filter to the query that will require that
// the Float32 property is equal to the passed value.
func (q *QueryFixtureQuery) FindByFloat32(cond kallax.ScalarCond, v float32) *QueryFixtureQuery {
	return q.Where(cond(Schema.QueryFixture.Float32, v))
}

// FindByBoolean adds a new filter to the query that will require that
// the Boolean property is equal to the passed value.
func (q *QueryFixtureQuery) FindByBoolean(v bool) *QueryFixtureQuery {
	return q.Where(kallax.Eq(Schema.QueryFixture.Boolean, v))
}

// FindByArrayParam adds a new filter to the query that will require that
// the ArrayParam property contains all the passed values; if no passed values,
// it will do nothing.
func (q *QueryFixtureQuery) FindByArrayParam(v ...string) *QueryFixtureQuery {
	if len(v) == 0 {
		return q
	}
	values := make([]interface{}, len(v))
	for i, val := range v {
		values[i] = val
	}
	return q.Where(kallax.ArrayContains(Schema.QueryFixture.ArrayParam, values...))
}

// FindBySliceParam adds a new filter to the query that will require that
// the SliceParam property contains all the passed values; if no passed values,
// it will do nothing.
func (q *QueryFixtureQuery) FindBySliceParam(v ...string) *QueryFixtureQuery {
	if len(v) == 0 {
		return q
	}
	values := make([]interface{}, len(v))
	for i, val := range v {
		values[i] = val
	}
	return q.Where(kallax.ArrayContains(Schema.QueryFixture.SliceParam, values...))
}

// FindByAliasArrayParam adds a new filter to the query that will require that
// the AliasArrayParam property contains all the passed values; if no passed values,
// it will do nothing.
func (q *QueryFixtureQuery) FindByAliasArrayParam(v ...string) *QueryFixtureQuery {
	if len(v) == 0 {
		return q
	}
	values := make([]interface{}, len(v))
	for i, val := range v {
		values[i] = val
	}
	return q.Where(kallax.ArrayContains(Schema.QueryFixture.AliasArrayParam, values...))
}

// FindByAliasSliceParam adds a new filter to the query that will require that
// the AliasSliceParam property contains all the passed values; if no passed values,
// it will do nothing.
func (q *QueryFixtureQuery) FindByAliasSliceParam(v ...string) *QueryFixtureQuery {
	if len(v) == 0 {
		return q
	}
	values := make([]interface{}, len(v))
	for i, val := range v {
		values[i] = val
	}
	return q.Where(kallax.ArrayContains(Schema.QueryFixture.AliasSliceParam, values...))
}

// FindByAliasStringParam adds a new filter to the query that will require that
// the AliasStringParam property is equal to the passed value.
func (q *QueryFixtureQuery) FindByAliasStringParam(v fixtures.AliasString) *QueryFixtureQuery {
	return q.Where(kallax.Eq(Schema.QueryFixture.AliasStringParam, v))
}

// FindByAliasIntParam adds a new filter to the query that will require that
// the AliasIntParam property is equal to the passed value.
func (q *QueryFixtureQuery) FindByAliasIntParam(cond kallax.ScalarCond, v fixtures.AliasInt) *QueryFixtureQuery {
	return q.Where(cond(Schema.QueryFixture.AliasIntParam, v))
}

// FindByIDPropertyParam adds a new filter to the query that will require that
// the IDPropertyParam property is equal to the passed value.
func (q *QueryFixtureQuery) FindByIDPropertyParam(v kallax.ULID) *QueryFixtureQuery {
	return q.Where(kallax.Eq(Schema.QueryFixture.IDPropertyParam, v))
}

// FindByInterfacePropParam adds a new filter to the query that will require that
// the InterfacePropParam property is equal to the passed value.
func (q *QueryFixtureQuery) FindByInterfacePropParam(v fixtures.InterfaceImplementation) *QueryFixtureQuery {
	return q.Where(kallax.Eq(Schema.QueryFixture.InterfacePropParam, v))
}

// FindByURLParam adds a new filter to the query that will require that
// the URLParam property is equal to the passed value.
func (q *QueryFixtureQuery) FindByURLParam(v url.URL) *QueryFixtureQuery {
	return q.Where(kallax.Eq(Schema.QueryFixture.URLParam, v))
}

// FindByTimeParam adds a new filter to the query that will require that
// the TimeParam property is equal to the passed value.
func (q *QueryFixtureQuery) FindByTimeParam(cond kallax.ScalarCond, v time.Time) *QueryFixtureQuery {
	return q.Where(cond(Schema.QueryFixture.TimeParam, v))
}

// FindByAliasArrAliasStringParam adds a new filter to the query that will require that
// the AliasArrAliasStringParam property contains all the passed values; if no passed values,
// it will do nothing.
func (q *QueryFixtureQuery) FindByAliasArrAliasStringParam(v ...fixtures.AliasString) *QueryFixtureQuery {
	if len(v) == 0 {
		return q
	}
	values := make([]interface{}, len(v))
	for i, val := range v {
		values[i] = val
	}
	return q.Where(kallax.ArrayContains(Schema.QueryFixture.AliasArrAliasStringParam, values...))
}

// FindByAliasHereArrayParam adds a new filter to the query that will require that
// the AliasHereArrayParam property contains all the passed values; if no passed values,
// it will do nothing.
func (q *QueryFixtureQuery) FindByAliasHereArrayParam(v ...string) *QueryFixtureQuery {
	if len(v) == 0 {
		return q
	}
	values := make([]interface{}, len(v))
	for i, val := range v {
		values[i] = val
	}
	return q.Where(kallax.ArrayContains(Schema.QueryFixture.AliasHereArrayParam, values...))
}

// FindByArrayAliasHereStringParam adds a new filter to the query that will require that
// the ArrayAliasHereStringParam property contains all the passed values; if no passed values,
// it will do nothing.
func (q *QueryFixtureQuery) FindByArrayAliasHereStringParam(v ...AliasHereString) *QueryFixtureQuery {
	if len(v) == 0 {
		return q
	}
	values := make([]interface{}, len(v))
	for i, val := range v {
		values[i] = val
	}
	return q.Where(kallax.ArrayContains(Schema.QueryFixture.ArrayAliasHereStringParam, values...))
}

// FindByScannerValuerParam adds a new filter to the query that will require that
// the ScannerValuerParam property is equal to the passed value.
func (q *QueryFixtureQuery) FindByScannerValuerParam(v ScannerValuer) *QueryFixtureQuery {
	return q.Where(kallax.Eq(Schema.QueryFixture.ScannerValuerParam, v))
}

// QueryFixtureResultSet is the set of results returned by a query to the
// database.
type QueryFixtureResultSet struct {
	ResultSet kallax.ResultSet
	last      *QueryFixture
	lastErr   error
}

// NewQueryFixtureResultSet creates a new result set for rows of the type
// QueryFixture.
func NewQueryFixtureResultSet(rs kallax.ResultSet) *QueryFixtureResultSet {
	return &QueryFixtureResultSet{ResultSet: rs}
}

// Next fetches the next item in the result set and returns true if there is
// a next item.
// The result set is closed automatically when there are no more items.
func (rs *QueryFixtureResultSet) Next() bool {
	if !rs.ResultSet.Next() {
		rs.lastErr = rs.ResultSet.Close()
		rs.last = nil
		return false
	}

	var record kallax.Record
	record, rs.lastErr = rs.ResultSet.Get(Schema.QueryFixture.BaseSchema)
	if rs.lastErr != nil {
		rs.last = nil
	} else {
		var ok bool
		rs.last, ok = record.(*QueryFixture)
		if !ok {
			rs.lastErr = fmt.Errorf("kallax: unable to convert record to *QueryFixture")
			rs.last = nil
		}
	}

	return true
}

// Get retrieves the last fetched item from the result set and the last error.
func (rs *QueryFixtureResultSet) Get() (*QueryFixture, error) {
	return rs.last, rs.lastErr
}

// ForEach iterates over the complete result set passing every record found to
// the given callback. It is possible to stop the iteration by returning
// `kallax.ErrStop` in the callback.
// Result set is always closed at the end.
func (rs *QueryFixtureResultSet) ForEach(fn func(*QueryFixture) error) error {
	for rs.Next() {
		record, err := rs.Get()
		if err != nil {
			return err
		}

		if err := fn(record); err != nil {
			if err == kallax.ErrStop {
				return rs.Close()
			}

			return err
		}
	}
	return nil
}

// All returns all records on the result set and closes the result set.
func (rs *QueryFixtureResultSet) All() ([]*QueryFixture, error) {
	var result []*QueryFixture
	for rs.Next() {
		record, err := rs.Get()
		if err != nil {
			return nil, err
		}
		result = append(result, record)
	}
	return result, nil
}

// One returns the first record on the result set and closes the result set.
func (rs *QueryFixtureResultSet) One() (*QueryFixture, error) {
	if !rs.Next() {
		return nil, kallax.ErrNotFound
	}

	record, err := rs.Get()
	if err != nil {
		return nil, err
	}

	if err := rs.Close(); err != nil {
		return nil, err
	}

	return record, nil
}

// Err returns the last error occurred.
func (rs *QueryFixtureResultSet) Err() error {
	return rs.lastErr
}

// Close closes the result set.
func (rs *QueryFixtureResultSet) Close() error {
	return rs.ResultSet.Close()
}

// NewQueryRelationFixture returns a new instance of QueryRelationFixture.
func NewQueryRelationFixture() (record *QueryRelationFixture) {
	return new(QueryRelationFixture)
}

// GetID returns the primary key of the model.
func (r *QueryRelationFixture) GetID() kallax.Identifier {
	return (*kallax.ULID)(&r.ID)
}

// ColumnAddress returns the pointer to the value of the given column.
func (r *QueryRelationFixture) ColumnAddress(col string) (interface{}, error) {
	switch col {
	case "id":
		return (*kallax.ULID)(&r.ID), nil
	case "name":
		return &r.Name, nil
	case "owner_id":
		return types.Nullable(kallax.VirtualColumn("owner_id", r, new(kallax.ULID))), nil

	default:
		return nil, fmt.Errorf("kallax: invalid column in QueryRelationFixture: %s", col)
	}
}

// Value returns the value of the given column.
func (r *QueryRelationFixture) Value(col string) (interface{}, error) {
	switch col {
	case "id":
		return r.ID, nil
	case "name":
		return r.Name, nil
	case "owner_id":
		return r.Model.VirtualColumn(col), nil

	default:
		return nil, fmt.Errorf("kallax: invalid column in QueryRelationFixture: %s", col)
	}
}

// NewRelationshipRecord returns a new record for the relatiobship in the given
// field.
func (r *QueryRelationFixture) NewRelationshipRecord(field string) (kallax.Record, error) {
	switch field {
	case "Owner":
		return new(QueryFixture), nil

	}
	return nil, fmt.Errorf("kallax: model QueryRelationFixture has no relationship %s", field)
}

// SetRelationship sets the given relationship in the given field.
func (r *QueryRelationFixture) SetRelationship(field string, rel interface{}) error {
	switch field {
	case "Owner":
		val, ok := rel.(*QueryFixture)
		if !ok {
			return fmt.Errorf("kallax: record of type %t can't be assigned to relationship Owner", rel)
		}
		if !val.GetID().IsEmpty() {
			r.Owner = val
		}

		return nil

	}
	return fmt.Errorf("kallax: model QueryRelationFixture has no relationship %s", field)
}

// QueryRelationFixtureStore is the entity to access the records of the type QueryRelationFixture
// in the database.
type QueryRelationFixtureStore struct {
	*kallax.Store
}

// NewQueryRelationFixtureStore creates a new instance of QueryRelationFixtureStore
// using a SQL database.
func NewQueryRelationFixtureStore(db *sql.DB) *QueryRelationFixtureStore {
	return &QueryRelationFixtureStore{kallax.NewStore(db)}
}

// GenericStore returns the generic store of this store.
func (s *QueryRelationFixtureStore) GenericStore() *kallax.Store {
	return s.Store
}

// SetGenericStore changes the generic store of this store.
func (s *QueryRelationFixtureStore) SetGenericStore(store *kallax.Store) {
	s.Store = store
}

// Debug returns a new store that will print all SQL statements to stdout using
// the log.Printf function.
func (s *QueryRelationFixtureStore) Debug() *QueryRelationFixtureStore {
	return &QueryRelationFixtureStore{s.Store.Debug()}
}

// DebugWith returns a new store that will print all SQL statements using the
// given logger function.
func (s *QueryRelationFixtureStore) DebugWith(logger kallax.LoggerFunc) *QueryRelationFixtureStore {
	return &QueryRelationFixtureStore{s.Store.DebugWith(logger)}
}

func (s *QueryRelationFixtureStore) inverseRecords(record *QueryRelationFixture) []kallax.RecordWithSchema {
	record.ClearVirtualColumns()
	var records []kallax.RecordWithSchema

	if record.Owner != nil {
		record.AddVirtualColumn("owner_id", record.Owner.GetID())
		records = append(records, kallax.RecordWithSchema{
			Schema: Schema.QueryFixture.BaseSchema,
			Record: record.Owner,
		})
	}

	return records
}

// Insert inserts a QueryRelationFixture in the database. A non-persisted object is
// required for this operation.
func (s *QueryRelationFixtureStore) Insert(record *QueryRelationFixture) error {

	inverseRecords := s.inverseRecords(record)

	if len(inverseRecords) > 0 {
		return s.Store.Transaction(func(s *kallax.Store) error {

			for _, r := range inverseRecords {
				if err := kallax.ApplyBeforeEvents(r.Record); err != nil {
					return err
				}
				persisted := r.Record.IsPersisted()

				if _, err := s.Save(r.Schema, r.Record); err != nil {
					return err
				}

				if err := kallax.ApplyAfterEvents(r.Record, persisted); err != nil {
					return err
				}
			}

			if err := s.Insert(Schema.QueryRelationFixture.BaseSchema, record); err != nil {
				return err
			}

			return nil
		})
	}

	return s.Store.Insert(Schema.QueryRelationFixture.BaseSchema, record)

}

// Update updates the given record on the database. If the columns are given,
// only these columns will be updated. Otherwise all of them will be.
// Be very careful with this, as you will have a potentially different object
// in memory but not on the database.
// Only writable records can be updated. Writable objects are those that have
// been just inserted or retrieved using a query with no custom select fields.
func (s *QueryRelationFixtureStore) Update(record *QueryRelationFixture, cols ...kallax.SchemaField) (updated int64, err error) {

	inverseRecords := s.inverseRecords(record)

	if len(inverseRecords) > 0 {
		err = s.Store.Transaction(func(s *kallax.Store) error {

			for _, r := range inverseRecords {
				if err := kallax.ApplyBeforeEvents(r.Record); err != nil {
					return err
				}
				persisted := r.Record.IsPersisted()

				if _, err := s.Save(r.Schema, r.Record); err != nil {
					return err
				}

				if err := kallax.ApplyAfterEvents(r.Record, persisted); err != nil {
					return err
				}
			}

			updated, err = s.Update(Schema.QueryRelationFixture.BaseSchema, record, cols...)
			if err != nil {
				return err
			}

			return nil
		})
		if err != nil {
			return 0, err
		}

		return updated, nil
	}

	return s.Store.Update(Schema.QueryRelationFixture.BaseSchema, record, cols...)

}

// Save inserts the object if the record is not persisted, otherwise it updates
// it. Same rules of Update and Insert apply depending on the case.
func (s *QueryRelationFixtureStore) Save(record *QueryRelationFixture) (updated bool, err error) {
	if !record.IsPersisted() {
		return false, s.Insert(record)
	}

	rowsUpdated, err := s.Update(record)
	if err != nil {
		return false, err
	}

	return rowsUpdated > 0, nil
}

// Delete removes the given record from the database.
func (s *QueryRelationFixtureStore) Delete(record *QueryRelationFixture) error {

	return s.Store.Delete(Schema.QueryRelationFixture.BaseSchema, record)

}

// Find returns the set of results for the given query.
func (s *QueryRelationFixtureStore) Find(q *QueryRelationFixtureQuery) (*QueryRelationFixtureResultSet, error) {
	rs, err := s.Store.Find(q)
	if err != nil {
		return nil, err
	}

	return NewQueryRelationFixtureResultSet(rs), nil
}

// MustFind returns the set of results for the given query, but panics if there
// is any error.
func (s *QueryRelationFixtureStore) MustFind(q *QueryRelationFixtureQuery) *QueryRelationFixtureResultSet {
	return NewQueryRelationFixtureResultSet(s.Store.MustFind(q))
}

// Count returns the number of rows that would be retrieved with the given
// query.
func (s *QueryRelationFixtureStore) Count(q *QueryRelationFixtureQuery) (int64, error) {
	return s.Store.Count(q)
}

// MustCount returns the number of rows that would be retrieved with the given
// query, but panics if there is an error.
func (s *QueryRelationFixtureStore) MustCount(q *QueryRelationFixtureQuery) int64 {
	return s.Store.MustCount(q)
}

// FindOne returns the first row returned by the given query.
// `ErrNotFound` is returned if there are no results.
func (s *QueryRelationFixtureStore) FindOne(q *QueryRelationFixtureQuery) (*QueryRelationFixture, error) {
	q.Limit(1)
	q.Offset(0)
	rs, err := s.Find(q)
	if err != nil {
		return nil, err
	}

	if !rs.Next() {
		return nil, kallax.ErrNotFound
	}

	record, err := rs.Get()
	if err != nil {
		return nil, err
	}

	if err := rs.Close(); err != nil {
		return nil, err
	}

	return record, nil
}

// FindAll returns a list of all the rows returned by the given query.
func (s *QueryRelationFixtureStore) FindAll(q *QueryRelationFixtureQuery) ([]*QueryRelationFixture, error) {
	rs, err := s.Find(q)
	if err != nil {
		return nil, err
	}

	return rs.All()
}

// MustFindOne returns the first row retrieved by the given query. It panics
// if there is an error or if there are no rows.
func (s *QueryRelationFixtureStore) MustFindOne(q *QueryRelationFixtureQuery) *QueryRelationFixture {
	record, err := s.FindOne(q)
	if err != nil {
		panic(err)
	}
	return record
}

// Reload refreshes the QueryRelationFixture with the data in the database and
// makes it writable.
func (s *QueryRelationFixtureStore) Reload(record *QueryRelationFixture) error {
	return s.Store.Reload(Schema.QueryRelationFixture.BaseSchema, record)
}

// Transaction executes the given callback in a transaction and rollbacks if
// an error is returned.
// The transaction is only open in the store passed as a parameter to the
// callback.
func (s *QueryRelationFixtureStore) Transaction(callback func(*QueryRelationFixtureStore) error) error {
	if callback == nil {
		return kallax.ErrInvalidTxCallback
	}

	return s.Store.Transaction(func(store *kallax.Store) error {
		return callback(&QueryRelationFixtureStore{store})
	})
}

// QueryRelationFixtureQuery is the object used to create queries for the QueryRelationFixture
// entity.
type QueryRelationFixtureQuery struct {
	*kallax.BaseQuery
}

// NewQueryRelationFixtureQuery returns a new instance of QueryRelationFixtureQuery.
func NewQueryRelationFixtureQuery() *QueryRelationFixtureQuery {
	return &QueryRelationFixtureQuery{
		BaseQuery: kallax.NewBaseQuery(Schema.QueryRelationFixture.BaseSchema),
	}
}

// Select adds columns to select in the query.
func (q *QueryRelationFixtureQuery) Select(columns ...kallax.SchemaField) *QueryRelationFixtureQuery {
	if len(columns) == 0 {
		return q
	}
	q.BaseQuery.Select(columns...)
	return q
}

// SelectNot excludes columns from being selected in the query.
func (q *QueryRelationFixtureQuery) SelectNot(columns ...kallax.SchemaField) *QueryRelationFixtureQuery {
	q.BaseQuery.SelectNot(columns...)
	return q
}

// Copy returns a new identical copy of the query. Remember queries are mutable
// so make a copy any time you need to reuse them.
func (q *QueryRelationFixtureQuery) Copy() *QueryRelationFixtureQuery {
	return &QueryRelationFixtureQuery{
		BaseQuery: q.BaseQuery.Copy(),
	}
}

// Order adds order clauses to the query for the given columns.
func (q *QueryRelationFixtureQuery) Order(cols ...kallax.ColumnOrder) *QueryRelationFixtureQuery {
	q.BaseQuery.Order(cols...)
	return q
}

// BatchSize sets the number of items to fetch per batch when there are 1:N
// relationships selected in the query.
func (q *QueryRelationFixtureQuery) BatchSize(size uint64) *QueryRelationFixtureQuery {
	q.BaseQuery.BatchSize(size)
	return q
}

// Limit sets the max number of items to retrieve.
func (q *QueryRelationFixtureQuery) Limit(n uint64) *QueryRelationFixtureQuery {
	q.BaseQuery.Limit(n)
	return q
}

// Offset sets the number of items to skip from the result set of items.
func (q *QueryRelationFixtureQuery) Offset(n uint64) *QueryRelationFixtureQuery {
	q.BaseQuery.Offset(n)
	return q
}

// Where adds a condition to the query. All conditions added are concatenated
// using a logical AND.
func (q *QueryRelationFixtureQuery) Where(cond kallax.Condition) *QueryRelationFixtureQuery {
	q.BaseQuery.Where(cond)
	return q
}

func (q *QueryRelationFixtureQuery) WithOwner() *QueryRelationFixtureQuery {
	q.AddRelation(Schema.QueryFixture.BaseSchema, "Owner", kallax.OneToOne, nil)
	return q
}

// FindByID adds a new filter to the query that will require that
// the ID property is equal to one of the passed values; if no passed values,
// it will do nothing.
func (q *QueryRelationFixtureQuery) FindByID(v ...kallax.ULID) *QueryRelationFixtureQuery {
	if len(v) == 0 {
		return q
	}
	values := make([]interface{}, len(v))
	for i, val := range v {
		values[i] = val
	}
	return q.Where(kallax.In(Schema.QueryRelationFixture.ID, values...))
}

// FindByName adds a new filter to the query that will require that
// the Name property is equal to the passed value.
func (q *QueryRelationFixtureQuery) FindByName(v string) *QueryRelationFixtureQuery {
	return q.Where(kallax.Eq(Schema.QueryRelationFixture.Name, v))
}

// FindByOwner adds a new filter to the query that will require that
// the foreign key of Owner is equal to the passed value.
func (q *QueryRelationFixtureQuery) FindByOwner(v kallax.ULID) *QueryRelationFixtureQuery {
	return q.Where(kallax.Eq(Schema.QueryRelationFixture.OwnerFK, v))
}

// QueryRelationFixtureResultSet is the set of results returned by a query to the
// database.
type QueryRelationFixtureResultSet struct {
	ResultSet kallax.ResultSet
	last      *QueryRelationFixture
	lastErr   error
}

// NewQueryRelationFixtureResultSet creates a new result set for rows of the type
// QueryRelationFixture.
func NewQueryRelationFixtureResultSet(rs kallax.ResultSet) *QueryRelationFixtureResultSet {
	return &QueryRelationFixtureResultSet{ResultSet: rs}
}

// Next fetches the next item in the result set and returns true if there is
// a next item.
// The result set is closed automatically when there are no more items.
func (rs *QueryRelationFixtureResultSet) Next() bool {
	if !rs.ResultSet.Next() {
		rs.lastErr = rs.ResultSet.Close()
		rs.last = nil
		return false
	}

	var record kallax.Record
	record, rs.lastErr = rs.ResultSet.Get(Schema.QueryRelationFixture.BaseSchema)
	if rs.lastErr != nil {
		rs.last = nil
	} else {
		var ok bool
		rs.last, ok = record.(*QueryRelationFixture)
		if !ok {
			rs.lastErr = fmt.Errorf("kallax: unable to convert record to *QueryRelationFixture")
			rs.last = nil
		}
	}

	return true
}

// Get retrieves the last fetched item from the result set and the last error.
func (rs *QueryRelationFixtureResultSet) Get() (*QueryRelationFixture, error) {
	return rs.last, rs.lastErr
}

// ForEach iterates over the complete result set passing every record found to
// the given callback. It is possible to stop the iteration by returning
// `kallax.ErrStop` in the callback.
// Result set is always closed at the end.
func (rs *QueryRelationFixtureResultSet) ForEach(fn func(*QueryRelationFixture) error) error {
	for rs.Next() {
		record, err := rs.Get()
		if err != nil {
			return err
		}

		if err := fn(record); err != nil {
			if err == kallax.ErrStop {
				return rs.Close()
			}

			return err
		}
	}
	return nil
}

// All returns all records on the result set and closes the result set.
func (rs *QueryRelationFixtureResultSet) All() ([]*QueryRelationFixture, error) {
	var result []*QueryRelationFixture
	for rs.Next() {
		record, err := rs.Get()
		if err != nil {
			return nil, err
		}
		result = append(result, record)
	}
	return result, nil
}

// One returns the first record on the result set and closes the result set.
func (rs *QueryRelationFixtureResultSet) One() (*QueryRelationFixture, error) {
	if !rs.Next() {
		return nil, kallax.ErrNotFound
	}

	record, err := rs.Get()
	if err != nil {
		return nil, err
	}

	if err := rs.Close(); err != nil {
		return nil, err
	}

	return record, nil
}

// Err returns the last error occurred.
func (rs *QueryRelationFixtureResultSet) Err() error {
	return rs.lastErr
}

// Close closes the result set.
func (rs *QueryRelationFixtureResultSet) Close() error {
	return rs.ResultSet.Close()
}

// NewResultSetFixture returns a new instance of ResultSetFixture.
func NewResultSetFixture(f string) (record *ResultSetFixture) {
	return newResultSetFixture(f)
}

// GetID returns the primary key of the model.
func (r *ResultSetFixture) GetID() kallax.Identifier {
	return (*kallax.ULID)(&r.ID)
}

// ColumnAddress returns the pointer to the value of the given column.
func (r *ResultSetFixture) ColumnAddress(col string) (interface{}, error) {
	switch col {
	case "id":
		return (*kallax.ULID)(&r.ID), nil
	case "foo":
		return &r.Foo, nil

	default:
		return nil, fmt.Errorf("kallax: invalid column in ResultSetFixture: %s", col)
	}
}

// Value returns the value of the given column.
func (r *ResultSetFixture) Value(col string) (interface{}, error) {
	switch col {
	case "id":
		return r.ID, nil
	case "foo":
		return r.Foo, nil

	default:
		return nil, fmt.Errorf("kallax: invalid column in ResultSetFixture: %s", col)
	}
}

// NewRelationshipRecord returns a new record for the relatiobship in the given
// field.
func (r *ResultSetFixture) NewRelationshipRecord(field string) (kallax.Record, error) {
	return nil, fmt.Errorf("kallax: model ResultSetFixture has no relationships")
}

// SetRelationship sets the given relationship in the given field.
func (r *ResultSetFixture) SetRelationship(field string, rel interface{}) error {
	return fmt.Errorf("kallax: model ResultSetFixture has no relationships")
}

// ResultSetFixtureStore is the entity to access the records of the type ResultSetFixture
// in the database.
type ResultSetFixtureStore struct {
	*kallax.Store
}

// NewResultSetFixtureStore creates a new instance of ResultSetFixtureStore
// using a SQL database.
func NewResultSetFixtureStore(db *sql.DB) *ResultSetFixtureStore {
	return &ResultSetFixtureStore{kallax.NewStore(db)}
}

// GenericStore returns the generic store of this store.
func (s *ResultSetFixtureStore) GenericStore() *kallax.Store {
	return s.Store
}

// SetGenericStore changes the generic store of this store.
func (s *ResultSetFixtureStore) SetGenericStore(store *kallax.Store) {
	s.Store = store
}

// Debug returns a new store that will print all SQL statements to stdout using
// the log.Printf function.
func (s *ResultSetFixtureStore) Debug() *ResultSetFixtureStore {
	return &ResultSetFixtureStore{s.Store.Debug()}
}

// DebugWith returns a new store that will print all SQL statements using the
// given logger function.
func (s *ResultSetFixtureStore) DebugWith(logger kallax.LoggerFunc) *ResultSetFixtureStore {
	return &ResultSetFixtureStore{s.Store.DebugWith(logger)}
}

// Insert inserts a ResultSetFixture in the database. A non-persisted object is
// required for this operation.
func (s *ResultSetFixtureStore) Insert(record *ResultSetFixture) error {

	return s.Store.Insert(Schema.ResultSetFixture.BaseSchema, record)

}

// Update updates the given record on the database. If the columns are given,
// only these columns will be updated. Otherwise all of them will be.
// Be very careful with this, as you will have a potentially different object
// in memory but not on the database.
// Only writable records can be updated. Writable objects are those that have
// been just inserted or retrieved using a query with no custom select fields.
func (s *ResultSetFixtureStore) Update(record *ResultSetFixture, cols ...kallax.SchemaField) (updated int64, err error) {

	return s.Store.Update(Schema.ResultSetFixture.BaseSchema, record, cols...)

}

// Save inserts the object if the record is not persisted, otherwise it updates
// it. Same rules of Update and Insert apply depending on the case.
func (s *ResultSetFixtureStore) Save(record *ResultSetFixture) (updated bool, err error) {
	if !record.IsPersisted() {
		return false, s.Insert(record)
	}

	rowsUpdated, err := s.Update(record)
	if err != nil {
		return false, err
	}

	return rowsUpdated > 0, nil
}

// Delete removes the given record from the database.
func (s *ResultSetFixtureStore) Delete(record *ResultSetFixture) error {

	return s.Store.Delete(Schema.ResultSetFixture.BaseSchema, record)

}

// Find returns the set of results for the given query.
func (s *ResultSetFixtureStore) Find(q *ResultSetFixtureQuery) (*ResultSetFixtureResultSet, error) {
	rs, err := s.Store.Find(q)
	if err != nil {
		return nil, err
	}

	return NewResultSetFixtureResultSet(rs), nil
}

// MustFind returns the set of results for the given query, but panics if there
// is any error.
func (s *ResultSetFixtureStore) MustFind(q *ResultSetFixtureQuery) *ResultSetFixtureResultSet {
	return NewResultSetFixtureResultSet(s.Store.MustFind(q))
}

// Count returns the number of rows that would be retrieved with the given
// query.
func (s *ResultSetFixtureStore) Count(q *ResultSetFixtureQuery) (int64, error) {
	return s.Store.Count(q)
}

// MustCount returns the number of rows that would be retrieved with the given
// query, but panics if there is an error.
func (s *ResultSetFixtureStore) MustCount(q *ResultSetFixtureQuery) int64 {
	return s.Store.MustCount(q)
}

// FindOne returns the first row returned by the given query.
// `ErrNotFound` is returned if there are no results.
func (s *ResultSetFixtureStore) FindOne(q *ResultSetFixtureQuery) (*ResultSetFixture, error) {
	q.Limit(1)
	q.Offset(0)
	rs, err := s.Find(q)
	if err != nil {
		return nil, err
	}

	if !rs.Next() {
		return nil, kallax.ErrNotFound
	}

	record, err := rs.Get()
	if err != nil {
		return nil, err
	}

	if err := rs.Close(); err != nil {
		return nil, err
	}

	return record, nil
}

// FindAll returns a list of all the rows returned by the given query.
func (s *ResultSetFixtureStore) FindAll(q *ResultSetFixtureQuery) ([]*ResultSetFixture, error) {
	rs, err := s.Find(q)
	if err != nil {
		return nil, err
	}

	return rs.All()
}

// MustFindOne returns the first row retrieved by the given query. It panics
// if there is an error or if there are no rows.
func (s *ResultSetFixtureStore) MustFindOne(q *ResultSetFixtureQuery) *ResultSetFixture {
	record, err := s.FindOne(q)
	if err != nil {
		panic(err)
	}
	return record
}

// Reload refreshes the ResultSetFixture with the data in the database and
// makes it writable.
func (s *ResultSetFixtureStore) Reload(record *ResultSetFixture) error {
	return s.Store.Reload(Schema.ResultSetFixture.BaseSchema, record)
}

// Transaction executes the given callback in a transaction and rollbacks if
// an error is returned.
// The transaction is only open in the store passed as a parameter to the
// callback.
func (s *ResultSetFixtureStore) Transaction(callback func(*ResultSetFixtureStore) error) error {
	if callback == nil {
		return kallax.ErrInvalidTxCallback
	}

	return s.Store.Transaction(func(store *kallax.Store) error {
		return callback(&ResultSetFixtureStore{store})
	})
}

// ResultSetFixtureQuery is the object used to create queries for the ResultSetFixture
// entity.
type ResultSetFixtureQuery struct {
	*kallax.BaseQuery
}

// NewResultSetFixtureQuery returns a new instance of ResultSetFixtureQuery.
func NewResultSetFixtureQuery() *ResultSetFixtureQuery {
	return &ResultSetFixtureQuery{
		BaseQuery: kallax.NewBaseQuery(Schema.ResultSetFixture.BaseSchema),
	}
}

// Select adds columns to select in the query.
func (q *ResultSetFixtureQuery) Select(columns ...kallax.SchemaField) *ResultSetFixtureQuery {
	if len(columns) == 0 {
		return q
	}
	q.BaseQuery.Select(columns...)
	return q
}

// SelectNot excludes columns from being selected in the query.
func (q *ResultSetFixtureQuery) SelectNot(columns ...kallax.SchemaField) *ResultSetFixtureQuery {
	q.BaseQuery.SelectNot(columns...)
	return q
}

// Copy returns a new identical copy of the query. Remember queries are mutable
// so make a copy any time you need to reuse them.
func (q *ResultSetFixtureQuery) Copy() *ResultSetFixtureQuery {
	return &ResultSetFixtureQuery{
		BaseQuery: q.BaseQuery.Copy(),
	}
}

// Order adds order clauses to the query for the given columns.
func (q *ResultSetFixtureQuery) Order(cols ...kallax.ColumnOrder) *ResultSetFixtureQuery {
	q.BaseQuery.Order(cols...)
	return q
}

// BatchSize sets the number of items to fetch per batch when there are 1:N
// relationships selected in the query.
func (q *ResultSetFixtureQuery) BatchSize(size uint64) *ResultSetFixtureQuery {
	q.BaseQuery.BatchSize(size)
	return q
}

// Limit sets the max number of items to retrieve.
func (q *ResultSetFixtureQuery) Limit(n uint64) *ResultSetFixtureQuery {
	q.BaseQuery.Limit(n)
	return q
}

// Offset sets the number of items to skip from the result set of items.
func (q *ResultSetFixtureQuery) Offset(n uint64) *ResultSetFixtureQuery {
	q.BaseQuery.Offset(n)
	return q
}

// Where adds a condition to the query. All conditions added are concatenated
// using a logical AND.
func (q *ResultSetFixtureQuery) Where(cond kallax.Condition) *ResultSetFixtureQuery {
	q.BaseQuery.Where(cond)
	return q
}

// FindByID adds a new filter to the query that will require that
// the ID property is equal to one of the passed values; if no passed values,
// it will do nothing.
func (q *ResultSetFixtureQuery) FindByID(v ...kallax.ULID) *ResultSetFixtureQuery {
	if len(v) == 0 {
		return q
	}
	values := make([]interface{}, len(v))
	for i, val := range v {
		values[i] = val
	}
	return q.Where(kallax.In(Schema.ResultSetFixture.ID, values...))
}

// FindByFoo adds a new filter to the query that will require that
// the Foo property is equal to the passed value.
func (q *ResultSetFixtureQuery) FindByFoo(v string) *ResultSetFixtureQuery {
	return q.Where(kallax.Eq(Schema.ResultSetFixture.Foo, v))
}

// ResultSetFixtureResultSet is the set of results returned by a query to the
// database.
type ResultSetFixtureResultSet struct {
	ResultSet kallax.ResultSet
	last      *ResultSetFixture
	lastErr   error
}

// NewResultSetFixtureResultSet creates a new result set for rows of the type
// ResultSetFixture.
func NewResultSetFixtureResultSet(rs kallax.ResultSet) *ResultSetFixtureResultSet {
	return &ResultSetFixtureResultSet{ResultSet: rs}
}

// Next fetches the next item in the result set and returns true if there is
// a next item.
// The result set is closed automatically when there are no more items.
func (rs *ResultSetFixtureResultSet) Next() bool {
	if !rs.ResultSet.Next() {
		rs.lastErr = rs.ResultSet.Close()
		rs.last = nil
		return false
	}

	var record kallax.Record
	record, rs.lastErr = rs.ResultSet.Get(Schema.ResultSetFixture.BaseSchema)
	if rs.lastErr != nil {
		rs.last = nil
	} else {
		var ok bool
		rs.last, ok = record.(*ResultSetFixture)
		if !ok {
			rs.lastErr = fmt.Errorf("kallax: unable to convert record to *ResultSetFixture")
			rs.last = nil
		}
	}

	return true
}

// Get retrieves the last fetched item from the result set and the last error.
func (rs *ResultSetFixtureResultSet) Get() (*ResultSetFixture, error) {
	return rs.last, rs.lastErr
}

// ForEach iterates over the complete result set passing every record found to
// the given callback. It is possible to stop the iteration by returning
// `kallax.ErrStop` in the callback.
// Result set is always closed at the end.
func (rs *ResultSetFixtureResultSet) ForEach(fn func(*ResultSetFixture) error) error {
	for rs.Next() {
		record, err := rs.Get()
		if err != nil {
			return err
		}

		if err := fn(record); err != nil {
			if err == kallax.ErrStop {
				return rs.Close()
			}

			return err
		}
	}
	return nil
}

// All returns all records on the result set and closes the result set.
func (rs *ResultSetFixtureResultSet) All() ([]*ResultSetFixture, error) {
	var result []*ResultSetFixture
	for rs.Next() {
		record, err := rs.Get()
		if err != nil {
			return nil, err
		}
		result = append(result, record)
	}
	return result, nil
}

// One returns the first record on the result set and closes the result set.
func (rs *ResultSetFixtureResultSet) One() (*ResultSetFixture, error) {
	if !rs.Next() {
		return nil, kallax.ErrNotFound
	}

	record, err := rs.Get()
	if err != nil {
		return nil, err
	}

	if err := rs.Close(); err != nil {
		return nil, err
	}

	return record, nil
}

// Err returns the last error occurred.
func (rs *ResultSetFixtureResultSet) Err() error {
	return rs.lastErr
}

// Close closes the result set.
func (rs *ResultSetFixtureResultSet) Close() error {
	return rs.ResultSet.Close()
}

// NewSchemaFixture returns a new instance of SchemaFixture.
func NewSchemaFixture() (record *SchemaFixture) {
	return newSchemaFixture()
}

// GetID returns the primary key of the model.
func (r *SchemaFixture) GetID() kallax.Identifier {
	return (*kallax.ULID)(&r.ID)
}

// ColumnAddress returns the pointer to the value of the given column.
func (r *SchemaFixture) ColumnAddress(col string) (interface{}, error) {
	switch col {
	case "id":
		return (*kallax.ULID)(&r.ID), nil
	case "string":
		return &r.String, nil
	case "int":
		return &r.Int, nil
	case "inline":
		return &r.Inline.Inline, nil
	case "map_of_string":
		return types.JSON(&r.MapOfString), nil
	case "map_of_interface":
		return types.JSON(&r.MapOfInterface), nil
	case "map_of_some_type":
		return types.JSON(&r.MapOfSomeType), nil
	case "rel_id":
		return types.Nullable(kallax.VirtualColumn("rel_id", r, new(kallax.ULID))), nil

	default:
		return nil, fmt.Errorf("kallax: invalid column in SchemaFixture: %s", col)
	}
}

// Value returns the value of the given column.
func (r *SchemaFixture) Value(col string) (interface{}, error) {
	switch col {
	case "id":
		return r.ID, nil
	case "string":
		return r.String, nil
	case "int":
		return r.Int, nil
	case "inline":
		return r.Inline.Inline, nil
	case "map_of_string":
		return types.JSON(r.MapOfString), nil
	case "map_of_interface":
		return types.JSON(r.MapOfInterface), nil
	case "map_of_some_type":
		return types.JSON(r.MapOfSomeType), nil
	case "rel_id":
		return r.Model.VirtualColumn(col), nil

	default:
		return nil, fmt.Errorf("kallax: invalid column in SchemaFixture: %s", col)
	}
}

// NewRelationshipRecord returns a new record for the relatiobship in the given
// field.
func (r *SchemaFixture) NewRelationshipRecord(field string) (kallax.Record, error) {
	switch field {
	case "Nested":
		return new(SchemaFixture), nil
	case "Inverse":
		return new(SchemaRelationshipFixture), nil

	}
	return nil, fmt.Errorf("kallax: model SchemaFixture has no relationship %s", field)
}

// SetRelationship sets the given relationship in the given field.
func (r *SchemaFixture) SetRelationship(field string, rel interface{}) error {
	switch field {
	case "Nested":
		val, ok := rel.(*SchemaFixture)
		if !ok {
			return fmt.Errorf("kallax: record of type %t can't be assigned to relationship Nested", rel)
		}
		if !val.GetID().IsEmpty() {
			r.Nested = val
		}

		return nil
	case "Inverse":
		val, ok := rel.(*SchemaRelationshipFixture)
		if !ok {
			return fmt.Errorf("kallax: record of type %t can't be assigned to relationship Inverse", rel)
		}
		if !val.GetID().IsEmpty() {
			r.Inverse = val
		}

		return nil

	}
	return fmt.Errorf("kallax: model SchemaFixture has no relationship %s", field)
}

// SchemaFixtureStore is the entity to access the records of the type SchemaFixture
// in the database.
type SchemaFixtureStore struct {
	*kallax.Store
}

// NewSchemaFixtureStore creates a new instance of SchemaFixtureStore
// using a SQL database.
func NewSchemaFixtureStore(db *sql.DB) *SchemaFixtureStore {
	return &SchemaFixtureStore{kallax.NewStore(db)}
}

// GenericStore returns the generic store of this store.
func (s *SchemaFixtureStore) GenericStore() *kallax.Store {
	return s.Store
}

// SetGenericStore changes the generic store of this store.
func (s *SchemaFixtureStore) SetGenericStore(store *kallax.Store) {
	s.Store = store
}

// Debug returns a new store that will print all SQL statements to stdout using
// the log.Printf function.
func (s *SchemaFixtureStore) Debug() *SchemaFixtureStore {
	return &SchemaFixtureStore{s.Store.Debug()}
}

// DebugWith returns a new store that will print all SQL statements using the
// given logger function.
func (s *SchemaFixtureStore) DebugWith(logger kallax.LoggerFunc) *SchemaFixtureStore {
	return &SchemaFixtureStore{s.Store.DebugWith(logger)}
}

func (s *SchemaFixtureStore) relationshipRecords(record *SchemaFixture) []kallax.RecordWithSchema {
	var records []kallax.RecordWithSchema

	if record.Nested != nil {
		record.Nested.ClearVirtualColumns()
		record.Nested.AddVirtualColumn("schema_fixture_id", record.GetID())
		records = append(records, kallax.RecordWithSchema{
			Schema: Schema.SchemaFixture.BaseSchema,
			Record: record.Nested,
		})
	}

	return records
}

func (s *SchemaFixtureStore) inverseRecords(record *SchemaFixture) []kallax.RecordWithSchema {
	record.ClearVirtualColumns()
	var records []kallax.RecordWithSchema

	if record.Inverse != nil {
		record.AddVirtualColumn("rel_id", record.Inverse.GetID())
		records = append(records, kallax.RecordWithSchema{
			Schema: Schema.SchemaRelationshipFixture.BaseSchema,
			Record: record.Inverse,
		})
	}

	return records
}

// Insert inserts a SchemaFixture in the database. A non-persisted object is
// required for this operation.
func (s *SchemaFixtureStore) Insert(record *SchemaFixture) error {

	records := s.relationshipRecords(record)

	inverseRecords := s.inverseRecords(record)

	if len(records) > 0 && len(inverseRecords) > 0 {
		return s.Store.Transaction(func(s *kallax.Store) error {

			for _, r := range inverseRecords {
				if err := kallax.ApplyBeforeEvents(r.Record); err != nil {
					return err
				}
				persisted := r.Record.IsPersisted()

				if _, err := s.Save(r.Schema, r.Record); err != nil {
					return err
				}

				if err := kallax.ApplyAfterEvents(r.Record, persisted); err != nil {
					return err
				}
			}

			if err := s.Insert(Schema.SchemaFixture.BaseSchema, record); err != nil {
				return err
			}

			for _, r := range records {
				if err := kallax.ApplyBeforeEvents(r.Record); err != nil {
					return err
				}
				persisted := r.Record.IsPersisted()

				if _, err := s.Save(r.Schema, r.Record); err != nil {
					return err
				}

				if err := kallax.ApplyAfterEvents(r.Record, persisted); err != nil {
					return err
				}
			}

			return nil
		})
	}

	return s.Store.Insert(Schema.SchemaFixture.BaseSchema, record)

}

// Update updates the given record on the database. If the columns are given,
// only these columns will be updated. Otherwise all of them will be.
// Be very careful with this, as you will have a potentially different object
// in memory but not on the database.
// Only writable records can be updated. Writable objects are those that have
// been just inserted or retrieved using a query with no custom select fields.
func (s *SchemaFixtureStore) Update(record *SchemaFixture, cols ...kallax.SchemaField) (updated int64, err error) {

	records := s.relationshipRecords(record)

	inverseRecords := s.inverseRecords(record)

	if len(records) > 0 && len(inverseRecords) > 0 {
		err = s.Store.Transaction(func(s *kallax.Store) error {

			for _, r := range inverseRecords {
				if err := kallax.ApplyBeforeEvents(r.Record); err != nil {
					return err
				}
				persisted := r.Record.IsPersisted()

				if _, err := s.Save(r.Schema, r.Record); err != nil {
					return err
				}

				if err := kallax.ApplyAfterEvents(r.Record, persisted); err != nil {
					return err
				}
			}

			updated, err = s.Update(Schema.SchemaFixture.BaseSchema, record, cols...)
			if err != nil {
				return err
			}

			for _, r := range records {
				if err := kallax.ApplyBeforeEvents(r.Record); err != nil {
					return err
				}
				persisted := r.Record.IsPersisted()

				if _, err := s.Save(r.Schema, r.Record); err != nil {
					return err
				}

				if err := kallax.ApplyAfterEvents(r.Record, persisted); err != nil {
					return err
				}
			}

			return nil
		})
		if err != nil {
			return 0, err
		}

		return updated, nil
	}

	return s.Store.Update(Schema.SchemaFixture.BaseSchema, record, cols...)

}

// Save inserts the object if the record is not persisted, otherwise it updates
// it. Same rules of Update and Insert apply depending on the case.
func (s *SchemaFixtureStore) Save(record *SchemaFixture) (updated bool, err error) {
	if !record.IsPersisted() {
		return false, s.Insert(record)
	}

	rowsUpdated, err := s.Update(record)
	if err != nil {
		return false, err
	}

	return rowsUpdated > 0, nil
}

// Delete removes the given record from the database.
func (s *SchemaFixtureStore) Delete(record *SchemaFixture) error {

	return s.Store.Delete(Schema.SchemaFixture.BaseSchema, record)

}

// Find returns the set of results for the given query.
func (s *SchemaFixtureStore) Find(q *SchemaFixtureQuery) (*SchemaFixtureResultSet, error) {
	rs, err := s.Store.Find(q)
	if err != nil {
		return nil, err
	}

	return NewSchemaFixtureResultSet(rs), nil
}

// MustFind returns the set of results for the given query, but panics if there
// is any error.
func (s *SchemaFixtureStore) MustFind(q *SchemaFixtureQuery) *SchemaFixtureResultSet {
	return NewSchemaFixtureResultSet(s.Store.MustFind(q))
}

// Count returns the number of rows that would be retrieved with the given
// query.
func (s *SchemaFixtureStore) Count(q *SchemaFixtureQuery) (int64, error) {
	return s.Store.Count(q)
}

// MustCount returns the number of rows that would be retrieved with the given
// query, but panics if there is an error.
func (s *SchemaFixtureStore) MustCount(q *SchemaFixtureQuery) int64 {
	return s.Store.MustCount(q)
}

// FindOne returns the first row returned by the given query.
// `ErrNotFound` is returned if there are no results.
func (s *SchemaFixtureStore) FindOne(q *SchemaFixtureQuery) (*SchemaFixture, error) {
	q.Limit(1)
	q.Offset(0)
	rs, err := s.Find(q)
	if err != nil {
		return nil, err
	}

	if !rs.Next() {
		return nil, kallax.ErrNotFound
	}

	record, err := rs.Get()
	if err != nil {
		return nil, err
	}

	if err := rs.Close(); err != nil {
		return nil, err
	}

	return record, nil
}

// FindAll returns a list of all the rows returned by the given query.
func (s *SchemaFixtureStore) FindAll(q *SchemaFixtureQuery) ([]*SchemaFixture, error) {
	rs, err := s.Find(q)
	if err != nil {
		return nil, err
	}

	return rs.All()
}

// MustFindOne returns the first row retrieved by the given query. It panics
// if there is an error or if there are no rows.
func (s *SchemaFixtureStore) MustFindOne(q *SchemaFixtureQuery) *SchemaFixture {
	record, err := s.FindOne(q)
	if err != nil {
		panic(err)
	}
	return record
}

// Reload refreshes the SchemaFixture with the data in the database and
// makes it writable.
func (s *SchemaFixtureStore) Reload(record *SchemaFixture) error {
	return s.Store.Reload(Schema.SchemaFixture.BaseSchema, record)
}

// Transaction executes the given callback in a transaction and rollbacks if
// an error is returned.
// The transaction is only open in the store passed as a parameter to the
// callback.
func (s *SchemaFixtureStore) Transaction(callback func(*SchemaFixtureStore) error) error {
	if callback == nil {
		return kallax.ErrInvalidTxCallback
	}

	return s.Store.Transaction(func(store *kallax.Store) error {
		return callback(&SchemaFixtureStore{store})
	})
}

// RemoveNested removes from the database the given relationship of the
// model. It also resets the field Nested of the model.
func (s *SchemaFixtureStore) RemoveNested(record *SchemaFixture) error {
	var r kallax.Record = record.Nested
	if beforeDeleter, ok := r.(kallax.BeforeDeleter); ok {
		if err := beforeDeleter.BeforeDelete(); err != nil {
			return err
		}
	}

	var err error
	if afterDeleter, ok := r.(kallax.AfterDeleter); ok {
		err = s.Store.Transaction(func(s *kallax.Store) error {
			err := s.Delete(Schema.SchemaFixture.BaseSchema, r)
			if err != nil {
				return err
			}

			return afterDeleter.AfterDelete()
		})
	} else {
		err = s.Store.Delete(Schema.SchemaFixture.BaseSchema, r)
	}
	if err != nil {
		return err
	}

	record.Nested = nil
	return nil
}

// SchemaFixtureQuery is the object used to create queries for the SchemaFixture
// entity.
type SchemaFixtureQuery struct {
	*kallax.BaseQuery
}

// NewSchemaFixtureQuery returns a new instance of SchemaFixtureQuery.
func NewSchemaFixtureQuery() *SchemaFixtureQuery {
	return &SchemaFixtureQuery{
		BaseQuery: kallax.NewBaseQuery(Schema.SchemaFixture.BaseSchema),
	}
}

// Select adds columns to select in the query.
func (q *SchemaFixtureQuery) Select(columns ...kallax.SchemaField) *SchemaFixtureQuery {
	if len(columns) == 0 {
		return q
	}
	q.BaseQuery.Select(columns...)
	return q
}

// SelectNot excludes columns from being selected in the query.
func (q *SchemaFixtureQuery) SelectNot(columns ...kallax.SchemaField) *SchemaFixtureQuery {
	q.BaseQuery.SelectNot(columns...)
	return q
}

// Copy returns a new identical copy of the query. Remember queries are mutable
// so make a copy any time you need to reuse them.
func (q *SchemaFixtureQuery) Copy() *SchemaFixtureQuery {
	return &SchemaFixtureQuery{
		BaseQuery: q.BaseQuery.Copy(),
	}
}

// Order adds order clauses to the query for the given columns.
func (q *SchemaFixtureQuery) Order(cols ...kallax.ColumnOrder) *SchemaFixtureQuery {
	q.BaseQuery.Order(cols...)
	return q
}

// BatchSize sets the number of items to fetch per batch when there are 1:N
// relationships selected in the query.
func (q *SchemaFixtureQuery) BatchSize(size uint64) *SchemaFixtureQuery {
	q.BaseQuery.BatchSize(size)
	return q
}

// Limit sets the max number of items to retrieve.
func (q *SchemaFixtureQuery) Limit(n uint64) *SchemaFixtureQuery {
	q.BaseQuery.Limit(n)
	return q
}

// Offset sets the number of items to skip from the result set of items.
func (q *SchemaFixtureQuery) Offset(n uint64) *SchemaFixtureQuery {
	q.BaseQuery.Offset(n)
	return q
}

// Where adds a condition to the query. All conditions added are concatenated
// using a logical AND.
func (q *SchemaFixtureQuery) Where(cond kallax.Condition) *SchemaFixtureQuery {
	q.BaseQuery.Where(cond)
	return q
}

func (q *SchemaFixtureQuery) WithNested() *SchemaFixtureQuery {
	q.AddRelation(Schema.SchemaFixture.BaseSchema, "Nested", kallax.OneToOne, nil)
	return q
}

func (q *SchemaFixtureQuery) WithInverse() *SchemaFixtureQuery {
	q.AddRelation(Schema.SchemaRelationshipFixture.BaseSchema, "Inverse", kallax.OneToOne, nil)
	return q
}

// FindByID adds a new filter to the query that will require that
// the ID property is equal to one of the passed values; if no passed values,
// it will do nothing.
func (q *SchemaFixtureQuery) FindByID(v ...kallax.ULID) *SchemaFixtureQuery {
	if len(v) == 0 {
		return q
	}
	values := make([]interface{}, len(v))
	for i, val := range v {
		values[i] = val
	}
	return q.Where(kallax.In(Schema.SchemaFixture.ID, values...))
}

// FindByString adds a new filter to the query that will require that
// the String property is equal to the passed value.
func (q *SchemaFixtureQuery) FindByString(v string) *SchemaFixtureQuery {
	return q.Where(kallax.Eq(Schema.SchemaFixture.String, v))
}

// FindByInt adds a new filter to the query that will require that
// the Int property is equal to the passed value.
func (q *SchemaFixtureQuery) FindByInt(cond kallax.ScalarCond, v int) *SchemaFixtureQuery {
	return q.Where(cond(Schema.SchemaFixture.Int, v))
}

// FindByInline adds a new filter to the query that will require that
// the Inline property is equal to the passed value.
func (q *SchemaFixtureQuery) FindByInline(v string) *SchemaFixtureQuery {
	return q.Where(kallax.Eq(Schema.SchemaFixture.Inline, v))
}

// FindByInverse adds a new filter to the query that will require that
// the foreign key of Inverse is equal to the passed value.
func (q *SchemaFixtureQuery) FindByInverse(v kallax.ULID) *SchemaFixtureQuery {
	return q.Where(kallax.Eq(Schema.SchemaFixture.InverseFK, v))
}

// SchemaFixtureResultSet is the set of results returned by a query to the
// database.
type SchemaFixtureResultSet struct {
	ResultSet kallax.ResultSet
	last      *SchemaFixture
	lastErr   error
}

// NewSchemaFixtureResultSet creates a new result set for rows of the type
// SchemaFixture.
func NewSchemaFixtureResultSet(rs kallax.ResultSet) *SchemaFixtureResultSet {
	return &SchemaFixtureResultSet{ResultSet: rs}
}

// Next fetches the next item in the result set and returns true if there is
// a next item.
// The result set is closed automatically when there are no more items.
func (rs *SchemaFixtureResultSet) Next() bool {
	if !rs.ResultSet.Next() {
		rs.lastErr = rs.ResultSet.Close()
		rs.last = nil
		return false
	}

	var record kallax.Record
	record, rs.lastErr = rs.ResultSet.Get(Schema.SchemaFixture.BaseSchema)
	if rs.lastErr != nil {
		rs.last = nil
	} else {
		var ok bool
		rs.last, ok = record.(*SchemaFixture)
		if !ok {
			rs.lastErr = fmt.Errorf("kallax: unable to convert record to *SchemaFixture")
			rs.last = nil
		}
	}

	return true
}

// Get retrieves the last fetched item from the result set and the last error.
func (rs *SchemaFixtureResultSet) Get() (*SchemaFixture, error) {
	return rs.last, rs.lastErr
}

// ForEach iterates over the complete result set passing every record found to
// the given callback. It is possible to stop the iteration by returning
// `kallax.ErrStop` in the callback.
// Result set is always closed at the end.
func (rs *SchemaFixtureResultSet) ForEach(fn func(*SchemaFixture) error) error {
	for rs.Next() {
		record, err := rs.Get()
		if err != nil {
			return err
		}

		if err := fn(record); err != nil {
			if err == kallax.ErrStop {
				return rs.Close()
			}

			return err
		}
	}
	return nil
}

// All returns all records on the result set and closes the result set.
func (rs *SchemaFixtureResultSet) All() ([]*SchemaFixture, error) {
	var result []*SchemaFixture
	for rs.Next() {
		record, err := rs.Get()
		if err != nil {
			return nil, err
		}
		result = append(result, record)
	}
	return result, nil
}

// One returns the first record on the result set and closes the result set.
func (rs *SchemaFixtureResultSet) One() (*SchemaFixture, error) {
	if !rs.Next() {
		return nil, kallax.ErrNotFound
	}

	record, err := rs.Get()
	if err != nil {
		return nil, err
	}

	if err := rs.Close(); err != nil {
		return nil, err
	}

	return record, nil
}

// Err returns the last error occurred.
func (rs *SchemaFixtureResultSet) Err() error {
	return rs.lastErr
}

// Close closes the result set.
func (rs *SchemaFixtureResultSet) Close() error {
	return rs.ResultSet.Close()
}

// NewSchemaRelationshipFixture returns a new instance of SchemaRelationshipFixture.
func NewSchemaRelationshipFixture() (record *SchemaRelationshipFixture) {
	return new(SchemaRelationshipFixture)
}

// GetID returns the primary key of the model.
func (r *SchemaRelationshipFixture) GetID() kallax.Identifier {
	return (*kallax.ULID)(&r.ID)
}

// ColumnAddress returns the pointer to the value of the given column.
func (r *SchemaRelationshipFixture) ColumnAddress(col string) (interface{}, error) {
	switch col {
	case "id":
		return (*kallax.ULID)(&r.ID), nil

	default:
		return nil, fmt.Errorf("kallax: invalid column in SchemaRelationshipFixture: %s", col)
	}
}

// Value returns the value of the given column.
func (r *SchemaRelationshipFixture) Value(col string) (interface{}, error) {
	switch col {
	case "id":
		return r.ID, nil

	default:
		return nil, fmt.Errorf("kallax: invalid column in SchemaRelationshipFixture: %s", col)
	}
}

// NewRelationshipRecord returns a new record for the relatiobship in the given
// field.
func (r *SchemaRelationshipFixture) NewRelationshipRecord(field string) (kallax.Record, error) {
	return nil, fmt.Errorf("kallax: model SchemaRelationshipFixture has no relationships")
}

// SetRelationship sets the given relationship in the given field.
func (r *SchemaRelationshipFixture) SetRelationship(field string, rel interface{}) error {
	return fmt.Errorf("kallax: model SchemaRelationshipFixture has no relationships")
}

// SchemaRelationshipFixtureStore is the entity to access the records of the type SchemaRelationshipFixture
// in the database.
type SchemaRelationshipFixtureStore struct {
	*kallax.Store
}

// NewSchemaRelationshipFixtureStore creates a new instance of SchemaRelationshipFixtureStore
// using a SQL database.
func NewSchemaRelationshipFixtureStore(db *sql.DB) *SchemaRelationshipFixtureStore {
	return &SchemaRelationshipFixtureStore{kallax.NewStore(db)}
}

// GenericStore returns the generic store of this store.
func (s *SchemaRelationshipFixtureStore) GenericStore() *kallax.Store {
	return s.Store
}

// SetGenericStore changes the generic store of this store.
func (s *SchemaRelationshipFixtureStore) SetGenericStore(store *kallax.Store) {
	s.Store = store
}

// Debug returns a new store that will print all SQL statements to stdout using
// the log.Printf function.
func (s *SchemaRelationshipFixtureStore) Debug() *SchemaRelationshipFixtureStore {
	return &SchemaRelationshipFixtureStore{s.Store.Debug()}
}

// DebugWith returns a new store that will print all SQL statements using the
// given logger function.
func (s *SchemaRelationshipFixtureStore) DebugWith(logger kallax.LoggerFunc) *SchemaRelationshipFixtureStore {
	return &SchemaRelationshipFixtureStore{s.Store.DebugWith(logger)}
}

// Insert inserts a SchemaRelationshipFixture in the database. A non-persisted object is
// required for this operation.
func (s *SchemaRelationshipFixtureStore) Insert(record *SchemaRelationshipFixture) error {

	return s.Store.Insert(Schema.SchemaRelationshipFixture.BaseSchema, record)

}

// Update updates the given record on the database. If the columns are given,
// only these columns will be updated. Otherwise all of them will be.
// Be very careful with this, as you will have a potentially different object
// in memory but not on the database.
// Only writable records can be updated. Writable objects are those that have
// been just inserted or retrieved using a query with no custom select fields.
func (s *SchemaRelationshipFixtureStore) Update(record *SchemaRelationshipFixture, cols ...kallax.SchemaField) (updated int64, err error) {

	return s.Store.Update(Schema.SchemaRelationshipFixture.BaseSchema, record, cols...)

}

// Save inserts the object if the record is not persisted, otherwise it updates
// it. Same rules of Update and Insert apply depending on the case.
func (s *SchemaRelationshipFixtureStore) Save(record *SchemaRelationshipFixture) (updated bool, err error) {
	if !record.IsPersisted() {
		return false, s.Insert(record)
	}

	rowsUpdated, err := s.Update(record)
	if err != nil {
		return false, err
	}

	return rowsUpdated > 0, nil
}

// Delete removes the given record from the database.
func (s *SchemaRelationshipFixtureStore) Delete(record *SchemaRelationshipFixture) error {

	return s.Store.Delete(Schema.SchemaRelationshipFixture.BaseSchema, record)

}

// Find returns the set of results for the given query.
func (s *SchemaRelationshipFixtureStore) Find(q *SchemaRelationshipFixtureQuery) (*SchemaRelationshipFixtureResultSet, error) {
	rs, err := s.Store.Find(q)
	if err != nil {
		return nil, err
	}

	return NewSchemaRelationshipFixtureResultSet(rs), nil
}

// MustFind returns the set of results for the given query, but panics if there
// is any error.
func (s *SchemaRelationshipFixtureStore) MustFind(q *SchemaRelationshipFixtureQuery) *SchemaRelationshipFixtureResultSet {
	return NewSchemaRelationshipFixtureResultSet(s.Store.MustFind(q))
}

// Count returns the number of rows that would be retrieved with the given
// query.
func (s *SchemaRelationshipFixtureStore) Count(q *SchemaRelationshipFixtureQuery) (int64, error) {
	return s.Store.Count(q)
}

// MustCount returns the number of rows that would be retrieved with the given
// query, but panics if there is an error.
func (s *SchemaRelationshipFixtureStore) MustCount(q *SchemaRelationshipFixtureQuery) int64 {
	return s.Store.MustCount(q)
}

// FindOne returns the first row returned by the given query.
// `ErrNotFound` is returned if there are no results.
func (s *SchemaRelationshipFixtureStore) FindOne(q *SchemaRelationshipFixtureQuery) (*SchemaRelationshipFixture, error) {
	q.Limit(1)
	q.Offset(0)
	rs, err := s.Find(q)
	if err != nil {
		return nil, err
	}

	if !rs.Next() {
		return nil, kallax.ErrNotFound
	}

	record, err := rs.Get()
	if err != nil {
		return nil, err
	}

	if err := rs.Close(); err != nil {
		return nil, err
	}

	return record, nil
}

// FindAll returns a list of all the rows returned by the given query.
func (s *SchemaRelationshipFixtureStore) FindAll(q *SchemaRelationshipFixtureQuery) ([]*SchemaRelationshipFixture, error) {
	rs, err := s.Find(q)
	if err != nil {
		return nil, err
	}

	return rs.All()
}

// MustFindOne returns the first row retrieved by the given query. It panics
// if there is an error or if there are no rows.
func (s *SchemaRelationshipFixtureStore) MustFindOne(q *SchemaRelationshipFixtureQuery) *SchemaRelationshipFixture {
	record, err := s.FindOne(q)
	if err != nil {
		panic(err)
	}
	return record
}

// Reload refreshes the SchemaRelationshipFixture with the data in the database and
// makes it writable.
func (s *SchemaRelationshipFixtureStore) Reload(record *SchemaRelationshipFixture) error {
	return s.Store.Reload(Schema.SchemaRelationshipFixture.BaseSchema, record)
}

// Transaction executes the given callback in a transaction and rollbacks if
// an error is returned.
// The transaction is only open in the store passed as a parameter to the
// callback.
func (s *SchemaRelationshipFixtureStore) Transaction(callback func(*SchemaRelationshipFixtureStore) error) error {
	if callback == nil {
		return kallax.ErrInvalidTxCallback
	}

	return s.Store.Transaction(func(store *kallax.Store) error {
		return callback(&SchemaRelationshipFixtureStore{store})
	})
}

// SchemaRelationshipFixtureQuery is the object used to create queries for the SchemaRelationshipFixture
// entity.
type SchemaRelationshipFixtureQuery struct {
	*kallax.BaseQuery
}

// NewSchemaRelationshipFixtureQuery returns a new instance of SchemaRelationshipFixtureQuery.
func NewSchemaRelationshipFixtureQuery() *SchemaRelationshipFixtureQuery {
	return &SchemaRelationshipFixtureQuery{
		BaseQuery: kallax.NewBaseQuery(Schema.SchemaRelationshipFixture.BaseSchema),
	}
}

// Select adds columns to select in the query.
func (q *SchemaRelationshipFixtureQuery) Select(columns ...kallax.SchemaField) *SchemaRelationshipFixtureQuery {
	if len(columns) == 0 {
		return q
	}
	q.BaseQuery.Select(columns...)
	return q
}

// SelectNot excludes columns from being selected in the query.
func (q *SchemaRelationshipFixtureQuery) SelectNot(columns ...kallax.SchemaField) *SchemaRelationshipFixtureQuery {
	q.BaseQuery.SelectNot(columns...)
	return q
}

// Copy returns a new identical copy of the query. Remember queries are mutable
// so make a copy any time you need to reuse them.
func (q *SchemaRelationshipFixtureQuery) Copy() *SchemaRelationshipFixtureQuery {
	return &SchemaRelationshipFixtureQuery{
		BaseQuery: q.BaseQuery.Copy(),
	}
}

// Order adds order clauses to the query for the given columns.
func (q *SchemaRelationshipFixtureQuery) Order(cols ...kallax.ColumnOrder) *SchemaRelationshipFixtureQuery {
	q.BaseQuery.Order(cols...)
	return q
}

// BatchSize sets the number of items to fetch per batch when there are 1:N
// relationships selected in the query.
func (q *SchemaRelationshipFixtureQuery) BatchSize(size uint64) *SchemaRelationshipFixtureQuery {
	q.BaseQuery.BatchSize(size)
	return q
}

// Limit sets the max number of items to retrieve.
func (q *SchemaRelationshipFixtureQuery) Limit(n uint64) *SchemaRelationshipFixtureQuery {
	q.BaseQuery.Limit(n)
	return q
}

// Offset sets the number of items to skip from the result set of items.
func (q *SchemaRelationshipFixtureQuery) Offset(n uint64) *SchemaRelationshipFixtureQuery {
	q.BaseQuery.Offset(n)
	return q
}

// Where adds a condition to the query. All conditions added are concatenated
// using a logical AND.
func (q *SchemaRelationshipFixtureQuery) Where(cond kallax.Condition) *SchemaRelationshipFixtureQuery {
	q.BaseQuery.Where(cond)
	return q
}

// FindByID adds a new filter to the query that will require that
// the ID property is equal to one of the passed values; if no passed values,
// it will do nothing.
func (q *SchemaRelationshipFixtureQuery) FindByID(v ...kallax.ULID) *SchemaRelationshipFixtureQuery {
	if len(v) == 0 {
		return q
	}
	values := make([]interface{}, len(v))
	for i, val := range v {
		values[i] = val
	}
	return q.Where(kallax.In(Schema.SchemaRelationshipFixture.ID, values...))
}

// SchemaRelationshipFixtureResultSet is the set of results returned by a query to the
// database.
type SchemaRelationshipFixtureResultSet struct {
	ResultSet kallax.ResultSet
	last      *SchemaRelationshipFixture
	lastErr   error
}

// NewSchemaRelationshipFixtureResultSet creates a new result set for rows of the type
// SchemaRelationshipFixture.
func NewSchemaRelationshipFixtureResultSet(rs kallax.ResultSet) *SchemaRelationshipFixtureResultSet {
	return &SchemaRelationshipFixtureResultSet{ResultSet: rs}
}

// Next fetches the next item in the result set and returns true if there is
// a next item.
// The result set is closed automatically when there are no more items.
func (rs *SchemaRelationshipFixtureResultSet) Next() bool {
	if !rs.ResultSet.Next() {
		rs.lastErr = rs.ResultSet.Close()
		rs.last = nil
		return false
	}

	var record kallax.Record
	record, rs.lastErr = rs.ResultSet.Get(Schema.SchemaRelationshipFixture.BaseSchema)
	if rs.lastErr != nil {
		rs.last = nil
	} else {
		var ok bool
		rs.last, ok = record.(*SchemaRelationshipFixture)
		if !ok {
			rs.lastErr = fmt.Errorf("kallax: unable to convert record to *SchemaRelationshipFixture")
			rs.last = nil
		}
	}

	return true
}

// Get retrieves the last fetched item from the result set and the last error.
func (rs *SchemaRelationshipFixtureResultSet) Get() (*SchemaRelationshipFixture, error) {
	return rs.last, rs.lastErr
}

// ForEach iterates over the complete result set passing every record found to
// the given callback. It is possible to stop the iteration by returning
// `kallax.ErrStop` in the callback.
// Result set is always closed at the end.
func (rs *SchemaRelationshipFixtureResultSet) ForEach(fn func(*SchemaRelationshipFixture) error) error {
	for rs.Next() {
		record, err := rs.Get()
		if err != nil {
			return err
		}

		if err := fn(record); err != nil {
			if err == kallax.ErrStop {
				return rs.Close()
			}

			return err
		}
	}
	return nil
}

// All returns all records on the result set and closes the result set.
func (rs *SchemaRelationshipFixtureResultSet) All() ([]*SchemaRelationshipFixture, error) {
	var result []*SchemaRelationshipFixture
	for rs.Next() {
		record, err := rs.Get()
		if err != nil {
			return nil, err
		}
		result = append(result, record)
	}
	return result, nil
}

// One returns the first record on the result set and closes the result set.
func (rs *SchemaRelationshipFixtureResultSet) One() (*SchemaRelationshipFixture, error) {
	if !rs.Next() {
		return nil, kallax.ErrNotFound
	}

	record, err := rs.Get()
	if err != nil {
		return nil, err
	}

	if err := rs.Close(); err != nil {
		return nil, err
	}

	return record, nil
}

// Err returns the last error occurred.
func (rs *SchemaRelationshipFixtureResultSet) Err() error {
	return rs.lastErr
}

// Close closes the result set.
func (rs *SchemaRelationshipFixtureResultSet) Close() error {
	return rs.ResultSet.Close()
}

// NewStoreFixture returns a new instance of StoreFixture.
func NewStoreFixture() (record *StoreFixture) {
	return newStoreFixture()
}

// GetID returns the primary key of the model.
func (r *StoreFixture) GetID() kallax.Identifier {
	return (*kallax.ULID)(&r.ID)
}

// ColumnAddress returns the pointer to the value of the given column.
func (r *StoreFixture) ColumnAddress(col string) (interface{}, error) {
	switch col {
	case "id":
		return (*kallax.ULID)(&r.ID), nil
	case "foo":
		return &r.Foo, nil
	case "slice_prop":
		return types.Slice(&r.SliceProp), nil
	case "alias_slice_prop":
		return types.Slice((*[]string)(&r.AliasSliceProp)), nil

	default:
		return nil, fmt.Errorf("kallax: invalid column in StoreFixture: %s", col)
	}
}

// Value returns the value of the given column.
func (r *StoreFixture) Value(col string) (interface{}, error) {
	switch col {
	case "id":
		return r.ID, nil
	case "foo":
		return r.Foo, nil
	case "slice_prop":
		return types.Slice(r.SliceProp), nil
	case "alias_slice_prop":
		return types.Slice(r.AliasSliceProp), nil

	default:
		return nil, fmt.Errorf("kallax: invalid column in StoreFixture: %s", col)
	}
}

// NewRelationshipRecord returns a new record for the relatiobship in the given
// field.
func (r *StoreFixture) NewRelationshipRecord(field string) (kallax.Record, error) {
	return nil, fmt.Errorf("kallax: model StoreFixture has no relationships")
}

// SetRelationship sets the given relationship in the given field.
func (r *StoreFixture) SetRelationship(field string, rel interface{}) error {
	return fmt.Errorf("kallax: model StoreFixture has no relationships")
}

// StoreFixtureStore is the entity to access the records of the type StoreFixture
// in the database.
type StoreFixtureStore struct {
	*kallax.Store
}

// NewStoreFixtureStore creates a new instance of StoreFixtureStore
// using a SQL database.
func NewStoreFixtureStore(db *sql.DB) *StoreFixtureStore {
	return &StoreFixtureStore{kallax.NewStore(db)}
}

// GenericStore returns the generic store of this store.
func (s *StoreFixtureStore) GenericStore() *kallax.Store {
	return s.Store
}

// SetGenericStore changes the generic store of this store.
func (s *StoreFixtureStore) SetGenericStore(store *kallax.Store) {
	s.Store = store
}

// Debug returns a new store that will print all SQL statements to stdout using
// the log.Printf function.
func (s *StoreFixtureStore) Debug() *StoreFixtureStore {
	return &StoreFixtureStore{s.Store.Debug()}
}

// DebugWith returns a new store that will print all SQL statements using the
// given logger function.
func (s *StoreFixtureStore) DebugWith(logger kallax.LoggerFunc) *StoreFixtureStore {
	return &StoreFixtureStore{s.Store.DebugWith(logger)}
}

// Insert inserts a StoreFixture in the database. A non-persisted object is
// required for this operation.
func (s *StoreFixtureStore) Insert(record *StoreFixture) error {

	return s.Store.Insert(Schema.StoreFixture.BaseSchema, record)

}

// Update updates the given record on the database. If the columns are given,
// only these columns will be updated. Otherwise all of them will be.
// Be very careful with this, as you will have a potentially different object
// in memory but not on the database.
// Only writable records can be updated. Writable objects are those that have
// been just inserted or retrieved using a query with no custom select fields.
func (s *StoreFixtureStore) Update(record *StoreFixture, cols ...kallax.SchemaField) (updated int64, err error) {

	return s.Store.Update(Schema.StoreFixture.BaseSchema, record, cols...)

}

// Save inserts the object if the record is not persisted, otherwise it updates
// it. Same rules of Update and Insert apply depending on the case.
func (s *StoreFixtureStore) Save(record *StoreFixture) (updated bool, err error) {
	if !record.IsPersisted() {
		return false, s.Insert(record)
	}

	rowsUpdated, err := s.Update(record)
	if err != nil {
		return false, err
	}

	return rowsUpdated > 0, nil
}

// Delete removes the given record from the database.
func (s *StoreFixtureStore) Delete(record *StoreFixture) error {

	return s.Store.Delete(Schema.StoreFixture.BaseSchema, record)

}

// Find returns the set of results for the given query.
func (s *StoreFixtureStore) Find(q *StoreFixtureQuery) (*StoreFixtureResultSet, error) {
	rs, err := s.Store.Find(q)
	if err != nil {
		return nil, err
	}

	return NewStoreFixtureResultSet(rs), nil
}

// MustFind returns the set of results for the given query, but panics if there
// is any error.
func (s *StoreFixtureStore) MustFind(q *StoreFixtureQuery) *StoreFixtureResultSet {
	return NewStoreFixtureResultSet(s.Store.MustFind(q))
}

// Count returns the number of rows that would be retrieved with the given
// query.
func (s *StoreFixtureStore) Count(q *StoreFixtureQuery) (int64, error) {
	return s.Store.Count(q)
}

// MustCount returns the number of rows that would be retrieved with the given
// query, but panics if there is an error.
func (s *StoreFixtureStore) MustCount(q *StoreFixtureQuery) int64 {
	return s.Store.MustCount(q)
}

// FindOne returns the first row returned by the given query.
// `ErrNotFound` is returned if there are no results.
func (s *StoreFixtureStore) FindOne(q *StoreFixtureQuery) (*StoreFixture, error) {
	q.Limit(1)
	q.Offset(0)
	rs, err := s.Find(q)
	if err != nil {
		return nil, err
	}

	if !rs.Next() {
		return nil, kallax.ErrNotFound
	}

	record, err := rs.Get()
	if err != nil {
		return nil, err
	}

	if err := rs.Close(); err != nil {
		return nil, err
	}

	return record, nil
}

// FindAll returns a list of all the rows returned by the given query.
func (s *StoreFixtureStore) FindAll(q *StoreFixtureQuery) ([]*StoreFixture, error) {
	rs, err := s.Find(q)
	if err != nil {
		return nil, err
	}

	return rs.All()
}

// MustFindOne returns the first row retrieved by the given query. It panics
// if there is an error or if there are no rows.
func (s *StoreFixtureStore) MustFindOne(q *StoreFixtureQuery) *StoreFixture {
	record, err := s.FindOne(q)
	if err != nil {
		panic(err)
	}
	return record
}

// Reload refreshes the StoreFixture with the data in the database and
// makes it writable.
func (s *StoreFixtureStore) Reload(record *StoreFixture) error {
	return s.Store.Reload(Schema.StoreFixture.BaseSchema, record)
}

// Transaction executes the given callback in a transaction and rollbacks if
// an error is returned.
// The transaction is only open in the store passed as a parameter to the
// callback.
func (s *StoreFixtureStore) Transaction(callback func(*StoreFixtureStore) error) error {
	if callback == nil {
		return kallax.ErrInvalidTxCallback
	}

	return s.Store.Transaction(func(store *kallax.Store) error {
		return callback(&StoreFixtureStore{store})
	})
}

// StoreFixtureQuery is the object used to create queries for the StoreFixture
// entity.
type StoreFixtureQuery struct {
	*kallax.BaseQuery
}

// NewStoreFixtureQuery returns a new instance of StoreFixtureQuery.
func NewStoreFixtureQuery() *StoreFixtureQuery {
	return &StoreFixtureQuery{
		BaseQuery: kallax.NewBaseQuery(Schema.StoreFixture.BaseSchema),
	}
}

// Select adds columns to select in the query.
func (q *StoreFixtureQuery) Select(columns ...kallax.SchemaField) *StoreFixtureQuery {
	if len(columns) == 0 {
		return q
	}
	q.BaseQuery.Select(columns...)
	return q
}

// SelectNot excludes columns from being selected in the query.
func (q *StoreFixtureQuery) SelectNot(columns ...kallax.SchemaField) *StoreFixtureQuery {
	q.BaseQuery.SelectNot(columns...)
	return q
}

// Copy returns a new identical copy of the query. Remember queries are mutable
// so make a copy any time you need to reuse them.
func (q *StoreFixtureQuery) Copy() *StoreFixtureQuery {
	return &StoreFixtureQuery{
		BaseQuery: q.BaseQuery.Copy(),
	}
}

// Order adds order clauses to the query for the given columns.
func (q *StoreFixtureQuery) Order(cols ...kallax.ColumnOrder) *StoreFixtureQuery {
	q.BaseQuery.Order(cols...)
	return q
}

// BatchSize sets the number of items to fetch per batch when there are 1:N
// relationships selected in the query.
func (q *StoreFixtureQuery) BatchSize(size uint64) *StoreFixtureQuery {
	q.BaseQuery.BatchSize(size)
	return q
}

// Limit sets the max number of items to retrieve.
func (q *StoreFixtureQuery) Limit(n uint64) *StoreFixtureQuery {
	q.BaseQuery.Limit(n)
	return q
}

// Offset sets the number of items to skip from the result set of items.
func (q *StoreFixtureQuery) Offset(n uint64) *StoreFixtureQuery {
	q.BaseQuery.Offset(n)
	return q
}

// Where adds a condition to the query. All conditions added are concatenated
// using a logical AND.
func (q *StoreFixtureQuery) Where(cond kallax.Condition) *StoreFixtureQuery {
	q.BaseQuery.Where(cond)
	return q
}

// FindByID adds a new filter to the query that will require that
// the ID property is equal to one of the passed values; if no passed values,
// it will do nothing.
func (q *StoreFixtureQuery) FindByID(v ...kallax.ULID) *StoreFixtureQuery {
	if len(v) == 0 {
		return q
	}
	values := make([]interface{}, len(v))
	for i, val := range v {
		values[i] = val
	}
	return q.Where(kallax.In(Schema.StoreFixture.ID, values...))
}

// FindByFoo adds a new filter to the query that will require that
// the Foo property is equal to the passed value.
func (q *StoreFixtureQuery) FindByFoo(v string) *StoreFixtureQuery {
	return q.Where(kallax.Eq(Schema.StoreFixture.Foo, v))
}

// FindBySliceProp adds a new filter to the query that will require that
// the SliceProp property contains all the passed values; if no passed values,
// it will do nothing.
func (q *StoreFixtureQuery) FindBySliceProp(v ...string) *StoreFixtureQuery {
	if len(v) == 0 {
		return q
	}
	values := make([]interface{}, len(v))
	for i, val := range v {
		values[i] = val
	}
	return q.Where(kallax.ArrayContains(Schema.StoreFixture.SliceProp, values...))
}

// FindByAliasSliceProp adds a new filter to the query that will require that
// the AliasSliceProp property contains all the passed values; if no passed values,
// it will do nothing.
func (q *StoreFixtureQuery) FindByAliasSliceProp(v ...string) *StoreFixtureQuery {
	if len(v) == 0 {
		return q
	}
	values := make([]interface{}, len(v))
	for i, val := range v {
		values[i] = val
	}
	return q.Where(kallax.ArrayContains(Schema.StoreFixture.AliasSliceProp, values...))
}

// StoreFixtureResultSet is the set of results returned by a query to the
// database.
type StoreFixtureResultSet struct {
	ResultSet kallax.ResultSet
	last      *StoreFixture
	lastErr   error
}

// NewStoreFixtureResultSet creates a new result set for rows of the type
// StoreFixture.
func NewStoreFixtureResultSet(rs kallax.ResultSet) *StoreFixtureResultSet {
	return &StoreFixtureResultSet{ResultSet: rs}
}

// Next fetches the next item in the result set and returns true if there is
// a next item.
// The result set is closed automatically when there are no more items.
func (rs *StoreFixtureResultSet) Next() bool {
	if !rs.ResultSet.Next() {
		rs.lastErr = rs.ResultSet.Close()
		rs.last = nil
		return false
	}

	var record kallax.Record
	record, rs.lastErr = rs.ResultSet.Get(Schema.StoreFixture.BaseSchema)
	if rs.lastErr != nil {
		rs.last = nil
	} else {
		var ok bool
		rs.last, ok = record.(*StoreFixture)
		if !ok {
			rs.lastErr = fmt.Errorf("kallax: unable to convert record to *StoreFixture")
			rs.last = nil
		}
	}

	return true
}

// Get retrieves the last fetched item from the result set and the last error.
func (rs *StoreFixtureResultSet) Get() (*StoreFixture, error) {
	return rs.last, rs.lastErr
}

// ForEach iterates over the complete result set passing every record found to
// the given callback. It is possible to stop the iteration by returning
// `kallax.ErrStop` in the callback.
// Result set is always closed at the end.
func (rs *StoreFixtureResultSet) ForEach(fn func(*StoreFixture) error) error {
	for rs.Next() {
		record, err := rs.Get()
		if err != nil {
			return err
		}

		if err := fn(record); err != nil {
			if err == kallax.ErrStop {
				return rs.Close()
			}

			return err
		}
	}
	return nil
}

// All returns all records on the result set and closes the result set.
func (rs *StoreFixtureResultSet) All() ([]*StoreFixture, error) {
	var result []*StoreFixture
	for rs.Next() {
		record, err := rs.Get()
		if err != nil {
			return nil, err
		}
		result = append(result, record)
	}
	return result, nil
}

// One returns the first record on the result set and closes the result set.
func (rs *StoreFixtureResultSet) One() (*StoreFixture, error) {
	if !rs.Next() {
		return nil, kallax.ErrNotFound
	}

	record, err := rs.Get()
	if err != nil {
		return nil, err
	}

	if err := rs.Close(); err != nil {
		return nil, err
	}

	return record, nil
}

// Err returns the last error occurred.
func (rs *StoreFixtureResultSet) Err() error {
	return rs.lastErr
}

// Close closes the result set.
func (rs *StoreFixtureResultSet) Close() error {
	return rs.ResultSet.Close()
}

// NewStoreWithConstructFixture returns a new instance of StoreWithConstructFixture.
func NewStoreWithConstructFixture(f string) (record *StoreWithConstructFixture) {
	return newStoreWithConstructFixture(f)
}

// GetID returns the primary key of the model.
func (r *StoreWithConstructFixture) GetID() kallax.Identifier {
	return (*kallax.ULID)(&r.ID)
}

// ColumnAddress returns the pointer to the value of the given column.
func (r *StoreWithConstructFixture) ColumnAddress(col string) (interface{}, error) {
	switch col {
	case "id":
		return (*kallax.ULID)(&r.ID), nil
	case "foo":
		return &r.Foo, nil

	default:
		return nil, fmt.Errorf("kallax: invalid column in StoreWithConstructFixture: %s", col)
	}
}

// Value returns the value of the given column.
func (r *StoreWithConstructFixture) Value(col string) (interface{}, error) {
	switch col {
	case "id":
		return r.ID, nil
	case "foo":
		return r.Foo, nil

	default:
		return nil, fmt.Errorf("kallax: invalid column in StoreWithConstructFixture: %s", col)
	}
}

// NewRelationshipRecord returns a new record for the relatiobship in the given
// field.
func (r *StoreWithConstructFixture) NewRelationshipRecord(field string) (kallax.Record, error) {
	return nil, fmt.Errorf("kallax: model StoreWithConstructFixture has no relationships")
}

// SetRelationship sets the given relationship in the given field.
func (r *StoreWithConstructFixture) SetRelationship(field string, rel interface{}) error {
	return fmt.Errorf("kallax: model StoreWithConstructFixture has no relationships")
}

// StoreWithConstructFixtureStore is the entity to access the records of the type StoreWithConstructFixture
// in the database.
type StoreWithConstructFixtureStore struct {
	*kallax.Store
}

// NewStoreWithConstructFixtureStore creates a new instance of StoreWithConstructFixtureStore
// using a SQL database.
func NewStoreWithConstructFixtureStore(db *sql.DB) *StoreWithConstructFixtureStore {
	return &StoreWithConstructFixtureStore{kallax.NewStore(db)}
}

// GenericStore returns the generic store of this store.
func (s *StoreWithConstructFixtureStore) GenericStore() *kallax.Store {
	return s.Store
}

// SetGenericStore changes the generic store of this store.
func (s *StoreWithConstructFixtureStore) SetGenericStore(store *kallax.Store) {
	s.Store = store
}

// Debug returns a new store that will print all SQL statements to stdout using
// the log.Printf function.
func (s *StoreWithConstructFixtureStore) Debug() *StoreWithConstructFixtureStore {
	return &StoreWithConstructFixtureStore{s.Store.Debug()}
}

// DebugWith returns a new store that will print all SQL statements using the
// given logger function.
func (s *StoreWithConstructFixtureStore) DebugWith(logger kallax.LoggerFunc) *StoreWithConstructFixtureStore {
	return &StoreWithConstructFixtureStore{s.Store.DebugWith(logger)}
}

// Insert inserts a StoreWithConstructFixture in the database. A non-persisted object is
// required for this operation.
func (s *StoreWithConstructFixtureStore) Insert(record *StoreWithConstructFixture) error {

	return s.Store.Insert(Schema.StoreWithConstructFixture.BaseSchema, record)

}

// Update updates the given record on the database. If the columns are given,
// only these columns will be updated. Otherwise all of them will be.
// Be very careful with this, as you will have a potentially different object
// in memory but not on the database.
// Only writable records can be updated. Writable objects are those that have
// been just inserted or retrieved using a query with no custom select fields.
func (s *StoreWithConstructFixtureStore) Update(record *StoreWithConstructFixture, cols ...kallax.SchemaField) (updated int64, err error) {

	return s.Store.Update(Schema.StoreWithConstructFixture.BaseSchema, record, cols...)

}

// Save inserts the object if the record is not persisted, otherwise it updates
// it. Same rules of Update and Insert apply depending on the case.
func (s *StoreWithConstructFixtureStore) Save(record *StoreWithConstructFixture) (updated bool, err error) {
	if !record.IsPersisted() {
		return false, s.Insert(record)
	}

	rowsUpdated, err := s.Update(record)
	if err != nil {
		return false, err
	}

	return rowsUpdated > 0, nil
}

// Delete removes the given record from the database.
func (s *StoreWithConstructFixtureStore) Delete(record *StoreWithConstructFixture) error {

	return s.Store.Delete(Schema.StoreWithConstructFixture.BaseSchema, record)

}

// Find returns the set of results for the given query.
func (s *StoreWithConstructFixtureStore) Find(q *StoreWithConstructFixtureQuery) (*StoreWithConstructFixtureResultSet, error) {
	rs, err := s.Store.Find(q)
	if err != nil {
		return nil, err
	}

	return NewStoreWithConstructFixtureResultSet(rs), nil
}

// MustFind returns the set of results for the given query, but panics if there
// is any error.
func (s *StoreWithConstructFixtureStore) MustFind(q *StoreWithConstructFixtureQuery) *StoreWithConstructFixtureResultSet {
	return NewStoreWithConstructFixtureResultSet(s.Store.MustFind(q))
}

// Count returns the number of rows that would be retrieved with the given
// query.
func (s *StoreWithConstructFixtureStore) Count(q *StoreWithConstructFixtureQuery) (int64, error) {
	return s.Store.Count(q)
}

// MustCount returns the number of rows that would be retrieved with the given
// query, but panics if there is an error.
func (s *StoreWithConstructFixtureStore) MustCount(q *StoreWithConstructFixtureQuery) int64 {
	return s.Store.MustCount(q)
}

// FindOne returns the first row returned by the given query.
// `ErrNotFound` is returned if there are no results.
func (s *StoreWithConstructFixtureStore) FindOne(q *StoreWithConstructFixtureQuery) (*StoreWithConstructFixture, error) {
	q.Limit(1)
	q.Offset(0)
	rs, err := s.Find(q)
	if err != nil {
		return nil, err
	}

	if !rs.Next() {
		return nil, kallax.ErrNotFound
	}

	record, err := rs.Get()
	if err != nil {
		return nil, err
	}

	if err := rs.Close(); err != nil {
		return nil, err
	}

	return record, nil
}

// FindAll returns a list of all the rows returned by the given query.
func (s *StoreWithConstructFixtureStore) FindAll(q *StoreWithConstructFixtureQuery) ([]*StoreWithConstructFixture, error) {
	rs, err := s.Find(q)
	if err != nil {
		return nil, err
	}

	return rs.All()
}

// MustFindOne returns the first row retrieved by the given query. It panics
// if there is an error or if there are no rows.
func (s *StoreWithConstructFixtureStore) MustFindOne(q *StoreWithConstructFixtureQuery) *StoreWithConstructFixture {
	record, err := s.FindOne(q)
	if err != nil {
		panic(err)
	}
	return record
}

// Reload refreshes the StoreWithConstructFixture with the data in the database and
// makes it writable.
func (s *StoreWithConstructFixtureStore) Reload(record *StoreWithConstructFixture) error {
	return s.Store.Reload(Schema.StoreWithConstructFixture.BaseSchema, record)
}

// Transaction executes the given callback in a transaction and rollbacks if
// an error is returned.
// The transaction is only open in the store passed as a parameter to the
// callback.
func (s *StoreWithConstructFixtureStore) Transaction(callback func(*StoreWithConstructFixtureStore) error) error {
	if callback == nil {
		return kallax.ErrInvalidTxCallback
	}

	return s.Store.Transaction(func(store *kallax.Store) error {
		return callback(&StoreWithConstructFixtureStore{store})
	})
}

// StoreWithConstructFixtureQuery is the object used to create queries for the StoreWithConstructFixture
// entity.
type StoreWithConstructFixtureQuery struct {
	*kallax.BaseQuery
}

// NewStoreWithConstructFixtureQuery returns a new instance of StoreWithConstructFixtureQuery.
func NewStoreWithConstructFixtureQuery() *StoreWithConstructFixtureQuery {
	return &StoreWithConstructFixtureQuery{
		BaseQuery: kallax.NewBaseQuery(Schema.StoreWithConstructFixture.BaseSchema),
	}
}

// Select adds columns to select in the query.
func (q *StoreWithConstructFixtureQuery) Select(columns ...kallax.SchemaField) *StoreWithConstructFixtureQuery {
	if len(columns) == 0 {
		return q
	}
	q.BaseQuery.Select(columns...)
	return q
}

// SelectNot excludes columns from being selected in the query.
func (q *StoreWithConstructFixtureQuery) SelectNot(columns ...kallax.SchemaField) *StoreWithConstructFixtureQuery {
	q.BaseQuery.SelectNot(columns...)
	return q
}

// Copy returns a new identical copy of the query. Remember queries are mutable
// so make a copy any time you need to reuse them.
func (q *StoreWithConstructFixtureQuery) Copy() *StoreWithConstructFixtureQuery {
	return &StoreWithConstructFixtureQuery{
		BaseQuery: q.BaseQuery.Copy(),
	}
}

// Order adds order clauses to the query for the given columns.
func (q *StoreWithConstructFixtureQuery) Order(cols ...kallax.ColumnOrder) *StoreWithConstructFixtureQuery {
	q.BaseQuery.Order(cols...)
	return q
}

// BatchSize sets the number of items to fetch per batch when there are 1:N
// relationships selected in the query.
func (q *StoreWithConstructFixtureQuery) BatchSize(size uint64) *StoreWithConstructFixtureQuery {
	q.BaseQuery.BatchSize(size)
	return q
}

// Limit sets the max number of items to retrieve.
func (q *StoreWithConstructFixtureQuery) Limit(n uint64) *StoreWithConstructFixtureQuery {
	q.BaseQuery.Limit(n)
	return q
}

// Offset sets the number of items to skip from the result set of items.
func (q *StoreWithConstructFixtureQuery) Offset(n uint64) *StoreWithConstructFixtureQuery {
	q.BaseQuery.Offset(n)
	return q
}

// Where adds a condition to the query. All conditions added are concatenated
// using a logical AND.
func (q *StoreWithConstructFixtureQuery) Where(cond kallax.Condition) *StoreWithConstructFixtureQuery {
	q.BaseQuery.Where(cond)
	return q
}

// FindByID adds a new filter to the query that will require that
// the ID property is equal to one of the passed values; if no passed values,
// it will do nothing.
func (q *StoreWithConstructFixtureQuery) FindByID(v ...kallax.ULID) *StoreWithConstructFixtureQuery {
	if len(v) == 0 {
		return q
	}
	values := make([]interface{}, len(v))
	for i, val := range v {
		values[i] = val
	}
	return q.Where(kallax.In(Schema.StoreWithConstructFixture.ID, values...))
}

// FindByFoo adds a new filter to the query that will require that
// the Foo property is equal to the passed value.
func (q *StoreWithConstructFixtureQuery) FindByFoo(v string) *StoreWithConstructFixtureQuery {
	return q.Where(kallax.Eq(Schema.StoreWithConstructFixture.Foo, v))
}

// StoreWithConstructFixtureResultSet is the set of results returned by a query to the
// database.
type StoreWithConstructFixtureResultSet struct {
	ResultSet kallax.ResultSet
	last      *StoreWithConstructFixture
	lastErr   error
}

// NewStoreWithConstructFixtureResultSet creates a new result set for rows of the type
// StoreWithConstructFixture.
func NewStoreWithConstructFixtureResultSet(rs kallax.ResultSet) *StoreWithConstructFixtureResultSet {
	return &StoreWithConstructFixtureResultSet{ResultSet: rs}
}

// Next fetches the next item in the result set and returns true if there is
// a next item.
// The result set is closed automatically when there are no more items.
func (rs *StoreWithConstructFixtureResultSet) Next() bool {
	if !rs.ResultSet.Next() {
		rs.lastErr = rs.ResultSet.Close()
		rs.last = nil
		return false
	}

	var record kallax.Record
	record, rs.lastErr = rs.ResultSet.Get(Schema.StoreWithConstructFixture.BaseSchema)
	if rs.lastErr != nil {
		rs.last = nil
	} else {
		var ok bool
		rs.last, ok = record.(*StoreWithConstructFixture)
		if !ok {
			rs.lastErr = fmt.Errorf("kallax: unable to convert record to *StoreWithConstructFixture")
			rs.last = nil
		}
	}

	return true
}

// Get retrieves the last fetched item from the result set and the last error.
func (rs *StoreWithConstructFixtureResultSet) Get() (*StoreWithConstructFixture, error) {
	return rs.last, rs.lastErr
}

// ForEach iterates over the complete result set passing every record found to
// the given callback. It is possible to stop the iteration by returning
// `kallax.ErrStop` in the callback.
// Result set is always closed at the end.
func (rs *StoreWithConstructFixtureResultSet) ForEach(fn func(*StoreWithConstructFixture) error) error {
	for rs.Next() {
		record, err := rs.Get()
		if err != nil {
			return err
		}

		if err := fn(record); err != nil {
			if err == kallax.ErrStop {
				return rs.Close()
			}

			return err
		}
	}
	return nil
}

// All returns all records on the result set and closes the result set.
func (rs *StoreWithConstructFixtureResultSet) All() ([]*StoreWithConstructFixture, error) {
	var result []*StoreWithConstructFixture
	for rs.Next() {
		record, err := rs.Get()
		if err != nil {
			return nil, err
		}
		result = append(result, record)
	}
	return result, nil
}

// One returns the first record on the result set and closes the result set.
func (rs *StoreWithConstructFixtureResultSet) One() (*StoreWithConstructFixture, error) {
	if !rs.Next() {
		return nil, kallax.ErrNotFound
	}

	record, err := rs.Get()
	if err != nil {
		return nil, err
	}

	if err := rs.Close(); err != nil {
		return nil, err
	}

	return record, nil
}

// Err returns the last error occurred.
func (rs *StoreWithConstructFixtureResultSet) Err() error {
	return rs.lastErr
}

// Close closes the result set.
func (rs *StoreWithConstructFixtureResultSet) Close() error {
	return rs.ResultSet.Close()
}

// NewStoreWithNewFixture returns a new instance of StoreWithNewFixture.
func NewStoreWithNewFixture() (record *StoreWithNewFixture) {
	return newStoreWithNewFixture()
}

// GetID returns the primary key of the model.
func (r *StoreWithNewFixture) GetID() kallax.Identifier {
	return (*kallax.ULID)(&r.ID)
}

// ColumnAddress returns the pointer to the value of the given column.
func (r *StoreWithNewFixture) ColumnAddress(col string) (interface{}, error) {
	switch col {
	case "id":
		return (*kallax.ULID)(&r.ID), nil
	case "foo":
		return &r.Foo, nil
	case "bar":
		return &r.Bar, nil

	default:
		return nil, fmt.Errorf("kallax: invalid column in StoreWithNewFixture: %s", col)
	}
}

// Value returns the value of the given column.
func (r *StoreWithNewFixture) Value(col string) (interface{}, error) {
	switch col {
	case "id":
		return r.ID, nil
	case "foo":
		return r.Foo, nil
	case "bar":
		return r.Bar, nil

	default:
		return nil, fmt.Errorf("kallax: invalid column in StoreWithNewFixture: %s", col)
	}
}

// NewRelationshipRecord returns a new record for the relatiobship in the given
// field.
func (r *StoreWithNewFixture) NewRelationshipRecord(field string) (kallax.Record, error) {
	return nil, fmt.Errorf("kallax: model StoreWithNewFixture has no relationships")
}

// SetRelationship sets the given relationship in the given field.
func (r *StoreWithNewFixture) SetRelationship(field string, rel interface{}) error {
	return fmt.Errorf("kallax: model StoreWithNewFixture has no relationships")
}

// StoreWithNewFixtureStore is the entity to access the records of the type StoreWithNewFixture
// in the database.
type StoreWithNewFixtureStore struct {
	*kallax.Store
}

// NewStoreWithNewFixtureStore creates a new instance of StoreWithNewFixtureStore
// using a SQL database.
func NewStoreWithNewFixtureStore(db *sql.DB) *StoreWithNewFixtureStore {
	return &StoreWithNewFixtureStore{kallax.NewStore(db)}
}

// GenericStore returns the generic store of this store.
func (s *StoreWithNewFixtureStore) GenericStore() *kallax.Store {
	return s.Store
}

// SetGenericStore changes the generic store of this store.
func (s *StoreWithNewFixtureStore) SetGenericStore(store *kallax.Store) {
	s.Store = store
}

// Debug returns a new store that will print all SQL statements to stdout using
// the log.Printf function.
func (s *StoreWithNewFixtureStore) Debug() *StoreWithNewFixtureStore {
	return &StoreWithNewFixtureStore{s.Store.Debug()}
}

// DebugWith returns a new store that will print all SQL statements using the
// given logger function.
func (s *StoreWithNewFixtureStore) DebugWith(logger kallax.LoggerFunc) *StoreWithNewFixtureStore {
	return &StoreWithNewFixtureStore{s.Store.DebugWith(logger)}
}

// Insert inserts a StoreWithNewFixture in the database. A non-persisted object is
// required for this operation.
func (s *StoreWithNewFixtureStore) Insert(record *StoreWithNewFixture) error {

	return s.Store.Insert(Schema.StoreWithNewFixture.BaseSchema, record)

}

// Update updates the given record on the database. If the columns are given,
// only these columns will be updated. Otherwise all of them will be.
// Be very careful with this, as you will have a potentially different object
// in memory but not on the database.
// Only writable records can be updated. Writable objects are those that have
// been just inserted or retrieved using a query with no custom select fields.
func (s *StoreWithNewFixtureStore) Update(record *StoreWithNewFixture, cols ...kallax.SchemaField) (updated int64, err error) {

	return s.Store.Update(Schema.StoreWithNewFixture.BaseSchema, record, cols...)

}

// Save inserts the object if the record is not persisted, otherwise it updates
// it. Same rules of Update and Insert apply depending on the case.
func (s *StoreWithNewFixtureStore) Save(record *StoreWithNewFixture) (updated bool, err error) {
	if !record.IsPersisted() {
		return false, s.Insert(record)
	}

	rowsUpdated, err := s.Update(record)
	if err != nil {
		return false, err
	}

	return rowsUpdated > 0, nil
}

// Delete removes the given record from the database.
func (s *StoreWithNewFixtureStore) Delete(record *StoreWithNewFixture) error {

	return s.Store.Delete(Schema.StoreWithNewFixture.BaseSchema, record)

}

// Find returns the set of results for the given query.
func (s *StoreWithNewFixtureStore) Find(q *StoreWithNewFixtureQuery) (*StoreWithNewFixtureResultSet, error) {
	rs, err := s.Store.Find(q)
	if err != nil {
		return nil, err
	}

	return NewStoreWithNewFixtureResultSet(rs), nil
}

// MustFind returns the set of results for the given query, but panics if there
// is any error.
func (s *StoreWithNewFixtureStore) MustFind(q *StoreWithNewFixtureQuery) *StoreWithNewFixtureResultSet {
	return NewStoreWithNewFixtureResultSet(s.Store.MustFind(q))
}

// Count returns the number of rows that would be retrieved with the given
// query.
func (s *StoreWithNewFixtureStore) Count(q *StoreWithNewFixtureQuery) (int64, error) {
	return s.Store.Count(q)
}

// MustCount returns the number of rows that would be retrieved with the given
// query, but panics if there is an error.
func (s *StoreWithNewFixtureStore) MustCount(q *StoreWithNewFixtureQuery) int64 {
	return s.Store.MustCount(q)
}

// FindOne returns the first row returned by the given query.
// `ErrNotFound` is returned if there are no results.
func (s *StoreWithNewFixtureStore) FindOne(q *StoreWithNewFixtureQuery) (*StoreWithNewFixture, error) {
	q.Limit(1)
	q.Offset(0)
	rs, err := s.Find(q)
	if err != nil {
		return nil, err
	}

	if !rs.Next() {
		return nil, kallax.ErrNotFound
	}

	record, err := rs.Get()
	if err != nil {
		return nil, err
	}

	if err := rs.Close(); err != nil {
		return nil, err
	}

	return record, nil
}

// FindAll returns a list of all the rows returned by the given query.
func (s *StoreWithNewFixtureStore) FindAll(q *StoreWithNewFixtureQuery) ([]*StoreWithNewFixture, error) {
	rs, err := s.Find(q)
	if err != nil {
		return nil, err
	}

	return rs.All()
}

// MustFindOne returns the first row retrieved by the given query. It panics
// if there is an error or if there are no rows.
func (s *StoreWithNewFixtureStore) MustFindOne(q *StoreWithNewFixtureQuery) *StoreWithNewFixture {
	record, err := s.FindOne(q)
	if err != nil {
		panic(err)
	}
	return record
}

// Reload refreshes the StoreWithNewFixture with the data in the database and
// makes it writable.
func (s *StoreWithNewFixtureStore) Reload(record *StoreWithNewFixture) error {
	return s.Store.Reload(Schema.StoreWithNewFixture.BaseSchema, record)
}

// Transaction executes the given callback in a transaction and rollbacks if
// an error is returned.
// The transaction is only open in the store passed as a parameter to the
// callback.
func (s *StoreWithNewFixtureStore) Transaction(callback func(*StoreWithNewFixtureStore) error) error {
	if callback == nil {
		return kallax.ErrInvalidTxCallback
	}

	return s.Store.Transaction(func(store *kallax.Store) error {
		return callback(&StoreWithNewFixtureStore{store})
	})
}

// StoreWithNewFixtureQuery is the object used to create queries for the StoreWithNewFixture
// entity.
type StoreWithNewFixtureQuery struct {
	*kallax.BaseQuery
}

// NewStoreWithNewFixtureQuery returns a new instance of StoreWithNewFixtureQuery.
func NewStoreWithNewFixtureQuery() *StoreWithNewFixtureQuery {
	return &StoreWithNewFixtureQuery{
		BaseQuery: kallax.NewBaseQuery(Schema.StoreWithNewFixture.BaseSchema),
	}
}

// Select adds columns to select in the query.
func (q *StoreWithNewFixtureQuery) Select(columns ...kallax.SchemaField) *StoreWithNewFixtureQuery {
	if len(columns) == 0 {
		return q
	}
	q.BaseQuery.Select(columns...)
	return q
}

// SelectNot excludes columns from being selected in the query.
func (q *StoreWithNewFixtureQuery) SelectNot(columns ...kallax.SchemaField) *StoreWithNewFixtureQuery {
	q.BaseQuery.SelectNot(columns...)
	return q
}

// Copy returns a new identical copy of the query. Remember queries are mutable
// so make a copy any time you need to reuse them.
func (q *StoreWithNewFixtureQuery) Copy() *StoreWithNewFixtureQuery {
	return &StoreWithNewFixtureQuery{
		BaseQuery: q.BaseQuery.Copy(),
	}
}

// Order adds order clauses to the query for the given columns.
func (q *StoreWithNewFixtureQuery) Order(cols ...kallax.ColumnOrder) *StoreWithNewFixtureQuery {
	q.BaseQuery.Order(cols...)
	return q
}

// BatchSize sets the number of items to fetch per batch when there are 1:N
// relationships selected in the query.
func (q *StoreWithNewFixtureQuery) BatchSize(size uint64) *StoreWithNewFixtureQuery {
	q.BaseQuery.BatchSize(size)
	return q
}

// Limit sets the max number of items to retrieve.
func (q *StoreWithNewFixtureQuery) Limit(n uint64) *StoreWithNewFixtureQuery {
	q.BaseQuery.Limit(n)
	return q
}

// Offset sets the number of items to skip from the result set of items.
func (q *StoreWithNewFixtureQuery) Offset(n uint64) *StoreWithNewFixtureQuery {
	q.BaseQuery.Offset(n)
	return q
}

// Where adds a condition to the query. All conditions added are concatenated
// using a logical AND.
func (q *StoreWithNewFixtureQuery) Where(cond kallax.Condition) *StoreWithNewFixtureQuery {
	q.BaseQuery.Where(cond)
	return q
}

// FindByID adds a new filter to the query that will require that
// the ID property is equal to one of the passed values; if no passed values,
// it will do nothing.
func (q *StoreWithNewFixtureQuery) FindByID(v ...kallax.ULID) *StoreWithNewFixtureQuery {
	if len(v) == 0 {
		return q
	}
	values := make([]interface{}, len(v))
	for i, val := range v {
		values[i] = val
	}
	return q.Where(kallax.In(Schema.StoreWithNewFixture.ID, values...))
}

// FindByFoo adds a new filter to the query that will require that
// the Foo property is equal to the passed value.
func (q *StoreWithNewFixtureQuery) FindByFoo(v string) *StoreWithNewFixtureQuery {
	return q.Where(kallax.Eq(Schema.StoreWithNewFixture.Foo, v))
}

// FindByBar adds a new filter to the query that will require that
// the Bar property is equal to the passed value.
func (q *StoreWithNewFixtureQuery) FindByBar(v string) *StoreWithNewFixtureQuery {
	return q.Where(kallax.Eq(Schema.StoreWithNewFixture.Bar, v))
}

// StoreWithNewFixtureResultSet is the set of results returned by a query to the
// database.
type StoreWithNewFixtureResultSet struct {
	ResultSet kallax.ResultSet
	last      *StoreWithNewFixture
	lastErr   error
}

// NewStoreWithNewFixtureResultSet creates a new result set for rows of the type
// StoreWithNewFixture.
func NewStoreWithNewFixtureResultSet(rs kallax.ResultSet) *StoreWithNewFixtureResultSet {
	return &StoreWithNewFixtureResultSet{ResultSet: rs}
}

// Next fetches the next item in the result set and returns true if there is
// a next item.
// The result set is closed automatically when there are no more items.
func (rs *StoreWithNewFixtureResultSet) Next() bool {
	if !rs.ResultSet.Next() {
		rs.lastErr = rs.ResultSet.Close()
		rs.last = nil
		return false
	}

	var record kallax.Record
	record, rs.lastErr = rs.ResultSet.Get(Schema.StoreWithNewFixture.BaseSchema)
	if rs.lastErr != nil {
		rs.last = nil
	} else {
		var ok bool
		rs.last, ok = record.(*StoreWithNewFixture)
		if !ok {
			rs.lastErr = fmt.Errorf("kallax: unable to convert record to *StoreWithNewFixture")
			rs.last = nil
		}
	}

	return true
}

// Get retrieves the last fetched item from the result set and the last error.
func (rs *StoreWithNewFixtureResultSet) Get() (*StoreWithNewFixture, error) {
	return rs.last, rs.lastErr
}

// ForEach iterates over the complete result set passing every record found to
// the given callback. It is possible to stop the iteration by returning
// `kallax.ErrStop` in the callback.
// Result set is always closed at the end.
func (rs *StoreWithNewFixtureResultSet) ForEach(fn func(*StoreWithNewFixture) error) error {
	for rs.Next() {
		record, err := rs.Get()
		if err != nil {
			return err
		}

		if err := fn(record); err != nil {
			if err == kallax.ErrStop {
				return rs.Close()
			}

			return err
		}
	}
	return nil
}

// All returns all records on the result set and closes the result set.
func (rs *StoreWithNewFixtureResultSet) All() ([]*StoreWithNewFixture, error) {
	var result []*StoreWithNewFixture
	for rs.Next() {
		record, err := rs.Get()
		if err != nil {
			return nil, err
		}
		result = append(result, record)
	}
	return result, nil
}

// One returns the first record on the result set and closes the result set.
func (rs *StoreWithNewFixtureResultSet) One() (*StoreWithNewFixture, error) {
	if !rs.Next() {
		return nil, kallax.ErrNotFound
	}

	record, err := rs.Get()
	if err != nil {
		return nil, err
	}

	if err := rs.Close(); err != nil {
		return nil, err
	}

	return record, nil
}

// Err returns the last error occurred.
func (rs *StoreWithNewFixtureResultSet) Err() error {
	return rs.lastErr
}

// Close closes the result set.
func (rs *StoreWithNewFixtureResultSet) Close() error {
	return rs.ResultSet.Close()
}

type schema struct {
	Car                       *schemaCar
	Child                     *schemaChild
	EventsAllFixture          *schemaEventsAllFixture
	EventsFixture             *schemaEventsFixture
	EventsSaveFixture         *schemaEventsSaveFixture
	JSONModel                 *schemaJSONModel
	MultiKeySortFixture       *schemaMultiKeySortFixture
	Nullable                  *schemaNullable
	Parent                    *schemaParent
	ParentNoPtr               *schemaParentNoPtr
	Person                    *schemaPerson
	Pet                       *schemaPet
	QueryFixture              *schemaQueryFixture
	QueryRelationFixture      *schemaQueryRelationFixture
	ResultSetFixture          *schemaResultSetFixture
	SchemaFixture             *schemaSchemaFixture
	SchemaRelationshipFixture *schemaSchemaRelationshipFixture
	StoreFixture              *schemaStoreFixture
	StoreWithConstructFixture *schemaStoreWithConstructFixture
	StoreWithNewFixture       *schemaStoreWithNewFixture
}

type schemaCar struct {
	*kallax.BaseSchema
	ID        kallax.SchemaField
	OwnerFK   kallax.SchemaField
	ModelName kallax.SchemaField
}

type schemaChild struct {
	*kallax.BaseSchema
	ID   kallax.SchemaField
	Name kallax.SchemaField
}

type schemaEventsAllFixture struct {
	*kallax.BaseSchema
	ID             kallax.SchemaField
	Checks         kallax.SchemaField
	MustFailBefore kallax.SchemaField
	MustFailAfter  kallax.SchemaField
}

type schemaEventsFixture struct {
	*kallax.BaseSchema
	ID             kallax.SchemaField
	Checks         kallax.SchemaField
	MustFailBefore kallax.SchemaField
	MustFailAfter  kallax.SchemaField
}

type schemaEventsSaveFixture struct {
	*kallax.BaseSchema
	ID             kallax.SchemaField
	Checks         kallax.SchemaField
	MustFailBefore kallax.SchemaField
	MustFailAfter  kallax.SchemaField
}

type schemaJSONModel struct {
	*kallax.BaseSchema
	ID       kallax.SchemaField
	Foo      kallax.SchemaField
	Bar      *schemaJSONModelBar
	BazSlice *schemaJSONModelBazSlice
	Baz      kallax.SchemaField
}

type schemaMultiKeySortFixture struct {
	*kallax.BaseSchema
	ID    kallax.SchemaField
	Name  kallax.SchemaField
	Start kallax.SchemaField
	End   kallax.SchemaField
}

type schemaNullable struct {
	*kallax.BaseSchema
	ID       kallax.SchemaField
	T        kallax.SchemaField
	SomeJSON *schemaNullableSomeJSON
	Scanner  kallax.SchemaField
}

type schemaParent struct {
	*kallax.BaseSchema
	ID   kallax.SchemaField
	Name kallax.SchemaField
}

type schemaParentNoPtr struct {
	*kallax.BaseSchema
	ID   kallax.SchemaField
	Name kallax.SchemaField
}

type schemaPerson struct {
	*kallax.BaseSchema
	ID   kallax.SchemaField
	Name kallax.SchemaField
}

type schemaPet struct {
	*kallax.BaseSchema
	ID      kallax.SchemaField
	Name    kallax.SchemaField
	Kind    kallax.SchemaField
	OwnerFK kallax.SchemaField
}

type schemaQueryFixture struct {
	*kallax.BaseSchema
	ID                        kallax.SchemaField
	InverseFK                 kallax.SchemaField
	Embedded                  kallax.SchemaField
	Inline                    kallax.SchemaField
	MapOfString               kallax.SchemaField
	MapOfInterface            kallax.SchemaField
	MapOfSomeType             kallax.SchemaField
	Foo                       kallax.SchemaField
	StringProperty            kallax.SchemaField
	Integer                   kallax.SchemaField
	Integer64                 kallax.SchemaField
	Float32                   kallax.SchemaField
	Boolean                   kallax.SchemaField
	ArrayParam                kallax.SchemaField
	SliceParam                kallax.SchemaField
	AliasArrayParam           kallax.SchemaField
	AliasSliceParam           kallax.SchemaField
	AliasStringParam          kallax.SchemaField
	AliasIntParam             kallax.SchemaField
	DummyParam                kallax.SchemaField
	AliasDummyParam           kallax.SchemaField
	SliceDummyParam           kallax.SchemaField
	IDPropertyParam           kallax.SchemaField
	InterfacePropParam        kallax.SchemaField
	URLParam                  kallax.SchemaField
	TimeParam                 kallax.SchemaField
	AliasArrAliasStringParam  kallax.SchemaField
	AliasHereArrayParam       kallax.SchemaField
	ArrayAliasHereStringParam kallax.SchemaField
	ScannerValuerParam        kallax.SchemaField
}

type schemaQueryRelationFixture struct {
	*kallax.BaseSchema
	ID      kallax.SchemaField
	Name    kallax.SchemaField
	OwnerFK kallax.SchemaField
}

type schemaResultSetFixture struct {
	*kallax.BaseSchema
	ID  kallax.SchemaField
	Foo kallax.SchemaField
}

type schemaSchemaFixture struct {
	*kallax.BaseSchema
	ID             kallax.SchemaField
	String         kallax.SchemaField
	Int            kallax.SchemaField
	Inline         kallax.SchemaField
	MapOfString    kallax.SchemaField
	MapOfInterface kallax.SchemaField
	MapOfSomeType  kallax.SchemaField
	InverseFK      kallax.SchemaField
}

type schemaSchemaRelationshipFixture struct {
	*kallax.BaseSchema
	ID kallax.SchemaField
}

type schemaStoreFixture struct {
	*kallax.BaseSchema
	ID             kallax.SchemaField
	Foo            kallax.SchemaField
	SliceProp      kallax.SchemaField
	AliasSliceProp kallax.SchemaField
}

type schemaStoreWithConstructFixture struct {
	*kallax.BaseSchema
	ID  kallax.SchemaField
	Foo kallax.SchemaField
}

type schemaStoreWithNewFixture struct {
	*kallax.BaseSchema
	ID  kallax.SchemaField
	Foo kallax.SchemaField
	Bar kallax.SchemaField
}

type schemaJSONModelBar struct {
	*kallax.BaseSchemaField
	Qux *schemaJSONModelBarQux
	Mux kallax.SchemaField
}

type schemaJSONModelBarQux struct {
	*kallax.JSONSchemaArray
	Schnooga kallax.SchemaField
	Balooga  kallax.SchemaField
	Boo      kallax.SchemaField
}

func (s *schemaJSONModelBarQux) At(n int) *schemaJSONModelBarQux {
	return &schemaJSONModelBarQux{
		JSONSchemaArray: kallax.NewJSONSchemaArray("bar", "Qux"),
		Schnooga:        kallax.NewJSONSchemaKey(kallax.JSONText, "bar", "Qux", fmt.Sprint(n), "Schnooga"),
		Balooga:         kallax.NewJSONSchemaKey(kallax.JSONInt, "bar", "Qux", fmt.Sprint(n), "Balooga"),
		Boo:             kallax.NewJSONSchemaKey(kallax.JSONFloat, "bar", "Qux", fmt.Sprint(n), "Boo"),
	}
}

type schemaJSONModelBazSlice struct {
	*kallax.BaseSchemaField
	Mux kallax.SchemaField
}

func (s *schemaJSONModelBazSlice) At(n int) *schemaJSONModelBazSlice {
	return &schemaJSONModelBazSlice{
		BaseSchemaField: kallax.NewSchemaField("baz_slice").(*kallax.BaseSchemaField),
		Mux:             kallax.NewJSONSchemaKey(kallax.JSONText, "baz_slice", fmt.Sprint(n), "Mux"),
	}
}

type schemaNullableSomeJSON struct {
	*kallax.BaseSchemaField
	Foo kallax.SchemaField
}

var Schema = &schema{
	Car: &schemaCar{
		BaseSchema: kallax.NewBaseSchema(
			"cars",
			"__car",
			kallax.NewSchemaField("id"),
			kallax.ForeignKeys{
				"Owner": kallax.NewForeignKey("owner_id", true),
			},
			func() kallax.Record {
				return new(Car)
			},
			false,
			kallax.NewSchemaField("id"),
			kallax.NewSchemaField("owner_id"),
			kallax.NewSchemaField("model_name"),
		),
		ID:        kallax.NewSchemaField("id"),
		OwnerFK:   kallax.NewSchemaField("owner_id"),
		ModelName: kallax.NewSchemaField("model_name"),
	},
	Child: &schemaChild{
		BaseSchema: kallax.NewBaseSchema(
			"children",
			"__child",
			kallax.NewSchemaField("id"),
			kallax.ForeignKeys{},
			func() kallax.Record {
				return new(Child)
			},
			true,
			kallax.NewSchemaField("id"),
			kallax.NewSchemaField("name"),
			kallax.NewSchemaField("parent_id"),
		),
		ID:   kallax.NewSchemaField("id"),
		Name: kallax.NewSchemaField("name"),
	},
	EventsAllFixture: &schemaEventsAllFixture{
		BaseSchema: kallax.NewBaseSchema(
			"event",
			"__eventsallfixture",
			kallax.NewSchemaField("id"),
			kallax.ForeignKeys{},
			func() kallax.Record {
				return new(EventsAllFixture)
			},
			false,
			kallax.NewSchemaField("id"),
			kallax.NewSchemaField("checks"),
			kallax.NewSchemaField("must_fail_before"),
			kallax.NewSchemaField("must_fail_after"),
		),
		ID:             kallax.NewSchemaField("id"),
		Checks:         kallax.NewSchemaField("checks"),
		MustFailBefore: kallax.NewSchemaField("must_fail_before"),
		MustFailAfter:  kallax.NewSchemaField("must_fail_after"),
	},
	EventsFixture: &schemaEventsFixture{
		BaseSchema: kallax.NewBaseSchema(
			"event",
			"__eventsfixture",
			kallax.NewSchemaField("id"),
			kallax.ForeignKeys{},
			func() kallax.Record {
				return new(EventsFixture)
			},
			false,
			kallax.NewSchemaField("id"),
			kallax.NewSchemaField("checks"),
			kallax.NewSchemaField("must_fail_before"),
			kallax.NewSchemaField("must_fail_after"),
		),
		ID:             kallax.NewSchemaField("id"),
		Checks:         kallax.NewSchemaField("checks"),
		MustFailBefore: kallax.NewSchemaField("must_fail_before"),
		MustFailAfter:  kallax.NewSchemaField("must_fail_after"),
	},
	EventsSaveFixture: &schemaEventsSaveFixture{
		BaseSchema: kallax.NewBaseSchema(
			"event",
			"__eventssavefixture",
			kallax.NewSchemaField("id"),
			kallax.ForeignKeys{},
			func() kallax.Record {
				return new(EventsSaveFixture)
			},
			false,
			kallax.NewSchemaField("id"),
			kallax.NewSchemaField("checks"),
			kallax.NewSchemaField("must_fail_before"),
			kallax.NewSchemaField("must_fail_after"),
		),
		ID:             kallax.NewSchemaField("id"),
		Checks:         kallax.NewSchemaField("checks"),
		MustFailBefore: kallax.NewSchemaField("must_fail_before"),
		MustFailAfter:  kallax.NewSchemaField("must_fail_after"),
	},
	JSONModel: &schemaJSONModel{
		BaseSchema: kallax.NewBaseSchema(
			"jsons",
			"__jsonmodel",
			kallax.NewSchemaField("id"),
			kallax.ForeignKeys{},
			func() kallax.Record {
				return new(JSONModel)
			},
			false,
			kallax.NewSchemaField("id"),
			kallax.NewSchemaField("foo"),
			kallax.NewSchemaField("bar"),
			kallax.NewSchemaField("baz_slice"),
			kallax.NewSchemaField("baz"),
		),
		ID:  kallax.NewSchemaField("id"),
		Foo: kallax.NewSchemaField("foo"),
		Bar: &schemaJSONModelBar{
			BaseSchemaField: kallax.NewSchemaField("bar").(*kallax.BaseSchemaField),
			Qux: &schemaJSONModelBarQux{
				JSONSchemaArray: kallax.NewJSONSchemaArray("bar", "Qux"),
				Schnooga:        kallax.NewJSONSchemaKey(kallax.JSONText, "bar", "Qux", "Schnooga"),
				Balooga:         kallax.NewJSONSchemaKey(kallax.JSONInt, "bar", "Qux", "Balooga"),
				Boo:             kallax.NewJSONSchemaKey(kallax.JSONFloat, "bar", "Qux", "Boo"),
			},
			Mux: kallax.NewJSONSchemaKey(kallax.JSONText, "bar", "Mux"),
		},
		BazSlice: &schemaJSONModelBazSlice{
			BaseSchemaField: kallax.NewSchemaField("baz_slice").(*kallax.BaseSchemaField),
			Mux:             kallax.NewJSONSchemaKey(kallax.JSONText, "baz_slice", "Mux"),
		},
		Baz: kallax.NewSchemaField("baz"),
	},
	MultiKeySortFixture: &schemaMultiKeySortFixture{
		BaseSchema: kallax.NewBaseSchema(
			"query",
			"__multikeysortfixture",
			kallax.NewSchemaField("id"),
			kallax.ForeignKeys{},
			func() kallax.Record {
				return new(MultiKeySortFixture)
			},
			false,
			kallax.NewSchemaField("id"),
			kallax.NewSchemaField("name"),
			kallax.NewSchemaField("start"),
			kallax.NewSchemaField("_end"),
		),
		ID:    kallax.NewSchemaField("id"),
		Name:  kallax.NewSchemaField("name"),
		Start: kallax.NewSchemaField("start"),
		End:   kallax.NewSchemaField("_end"),
	},
	Nullable: &schemaNullable{
		BaseSchema: kallax.NewBaseSchema(
			"nullable",
			"__nullable",
			kallax.NewSchemaField("id"),
			kallax.ForeignKeys{},
			func() kallax.Record {
				return new(Nullable)
			},
			true,
			kallax.NewSchemaField("id"),
			kallax.NewSchemaField("t"),
			kallax.NewSchemaField("some_json"),
			kallax.NewSchemaField("scanner"),
		),
		ID: kallax.NewSchemaField("id"),
		T:  kallax.NewSchemaField("t"),
		SomeJSON: &schemaNullableSomeJSON{
			BaseSchemaField: kallax.NewSchemaField("some_json").(*kallax.BaseSchemaField),
			Foo:             kallax.NewJSONSchemaKey(kallax.JSONInt, "some_json", "Foo"),
		},
		Scanner: kallax.NewSchemaField("scanner"),
	},
	Parent: &schemaParent{
		BaseSchema: kallax.NewBaseSchema(
			"parents",
			"__parent",
			kallax.NewSchemaField("id"),
			kallax.ForeignKeys{
				"Children": kallax.NewForeignKey("parent_id", false),
			},
			func() kallax.Record {
				return new(Parent)
			},
			true,
			kallax.NewSchemaField("id"),
			kallax.NewSchemaField("name"),
		),
		ID:   kallax.NewSchemaField("id"),
		Name: kallax.NewSchemaField("name"),
	},
	ParentNoPtr: &schemaParentNoPtr{
		BaseSchema: kallax.NewBaseSchema(
			"parents",
			"__parentnoptr",
			kallax.NewSchemaField("id"),
			kallax.ForeignKeys{
				"Children": kallax.NewForeignKey("parent_id", false),
			},
			func() kallax.Record {
				return new(ParentNoPtr)
			},
			true,
			kallax.NewSchemaField("id"),
			kallax.NewSchemaField("name"),
		),
		ID:   kallax.NewSchemaField("id"),
		Name: kallax.NewSchemaField("name"),
	},
	Person: &schemaPerson{
		BaseSchema: kallax.NewBaseSchema(
			"persons",
			"__person",
			kallax.NewSchemaField("id"),
			kallax.ForeignKeys{
				"Pets": kallax.NewForeignKey("owner_id", false),
				"Car":  kallax.NewForeignKey("owner_id", false),
			},
			func() kallax.Record {
				return new(Person)
			},
			true,
			kallax.NewSchemaField("id"),
			kallax.NewSchemaField("name"),
		),
		ID:   kallax.NewSchemaField("id"),
		Name: kallax.NewSchemaField("name"),
	},
	Pet: &schemaPet{
		BaseSchema: kallax.NewBaseSchema(
			"pets",
			"__pet",
			kallax.NewSchemaField("id"),
			kallax.ForeignKeys{
				"Owner": kallax.NewForeignKey("owner_id", true),
			},
			func() kallax.Record {
				return new(Pet)
			},
			false,
			kallax.NewSchemaField("id"),
			kallax.NewSchemaField("name"),
			kallax.NewSchemaField("kind"),
			kallax.NewSchemaField("owner_id"),
		),
		ID:      kallax.NewSchemaField("id"),
		Name:    kallax.NewSchemaField("name"),
		Kind:    kallax.NewSchemaField("kind"),
		OwnerFK: kallax.NewSchemaField("owner_id"),
	},
	QueryFixture: &schemaQueryFixture{
		BaseSchema: kallax.NewBaseSchema(
			"query",
			"__queryfixture",
			kallax.NewSchemaField("id"),
			kallax.ForeignKeys{
				"Relation":  kallax.NewForeignKey("owner_id", false),
				"Inverse":   kallax.NewForeignKey("inverse_id", true),
				"NRelation": kallax.NewForeignKey("owner_id", false),
			},
			func() kallax.Record {
				return new(QueryFixture)
			},
			false,
			kallax.NewSchemaField("id"),
			kallax.NewSchemaField("inverse_id"),
			kallax.NewSchemaField("embedded"),
			kallax.NewSchemaField("inline"),
			kallax.NewSchemaField("map_of_string"),
			kallax.NewSchemaField("map_of_interface"),
			kallax.NewSchemaField("map_of_some_type"),
			kallax.NewSchemaField("foo"),
			kallax.NewSchemaField("string_property"),
			kallax.NewSchemaField("integer"),
			kallax.NewSchemaField("integer64"),
			kallax.NewSchemaField("float32"),
			kallax.NewSchemaField("boolean"),
			kallax.NewSchemaField("array_param"),
			kallax.NewSchemaField("slice_param"),
			kallax.NewSchemaField("alias_array_param"),
			kallax.NewSchemaField("alias_slice_param"),
			kallax.NewSchemaField("alias_string_param"),
			kallax.NewSchemaField("alias_int_param"),
			kallax.NewSchemaField("dummy_param"),
			kallax.NewSchemaField("alias_dummy_param"),
			kallax.NewSchemaField("slice_dummy_param"),
			kallax.NewSchemaField("idproperty_param"),
			kallax.NewSchemaField("interface_prop_param"),
			kallax.NewSchemaField("urlparam"),
			kallax.NewSchemaField("time_param"),
			kallax.NewSchemaField("alias_arr_alias_string_param"),
			kallax.NewSchemaField("alias_here_array_param"),
			kallax.NewSchemaField("array_alias_here_string_param"),
			kallax.NewSchemaField("scanner_valuer_param"),
		),
		ID:                        kallax.NewSchemaField("id"),
		InverseFK:                 kallax.NewSchemaField("inverse_id"),
		Embedded:                  kallax.NewSchemaField("embedded"),
		Inline:                    kallax.NewSchemaField("inline"),
		MapOfString:               kallax.NewSchemaField("map_of_string"),
		MapOfInterface:            kallax.NewSchemaField("map_of_interface"),
		MapOfSomeType:             kallax.NewSchemaField("map_of_some_type"),
		Foo:                       kallax.NewSchemaField("foo"),
		StringProperty:            kallax.NewSchemaField("string_property"),
		Integer:                   kallax.NewSchemaField("integer"),
		Integer64:                 kallax.NewSchemaField("integer64"),
		Float32:                   kallax.NewSchemaField("float32"),
		Boolean:                   kallax.NewSchemaField("boolean"),
		ArrayParam:                kallax.NewSchemaField("array_param"),
		SliceParam:                kallax.NewSchemaField("slice_param"),
		AliasArrayParam:           kallax.NewSchemaField("alias_array_param"),
		AliasSliceParam:           kallax.NewSchemaField("alias_slice_param"),
		AliasStringParam:          kallax.NewSchemaField("alias_string_param"),
		AliasIntParam:             kallax.NewSchemaField("alias_int_param"),
		DummyParam:                kallax.NewSchemaField("dummy_param"),
		AliasDummyParam:           kallax.NewSchemaField("alias_dummy_param"),
		SliceDummyParam:           kallax.NewSchemaField("slice_dummy_param"),
		IDPropertyParam:           kallax.NewSchemaField("idproperty_param"),
		InterfacePropParam:        kallax.NewSchemaField("interface_prop_param"),
		URLParam:                  kallax.NewSchemaField("urlparam"),
		TimeParam:                 kallax.NewSchemaField("time_param"),
		AliasArrAliasStringParam:  kallax.NewSchemaField("alias_arr_alias_string_param"),
		AliasHereArrayParam:       kallax.NewSchemaField("alias_here_array_param"),
		ArrayAliasHereStringParam: kallax.NewSchemaField("array_alias_here_string_param"),
		ScannerValuerParam:        kallax.NewSchemaField("scanner_valuer_param"),
	},
	QueryRelationFixture: &schemaQueryRelationFixture{
		BaseSchema: kallax.NewBaseSchema(
			"query_relation",
			"__queryrelationfixture",
			kallax.NewSchemaField("id"),
			kallax.ForeignKeys{
				"Owner": kallax.NewForeignKey("owner_id", true),
			},
			func() kallax.Record {
				return new(QueryRelationFixture)
			},
			false,
			kallax.NewSchemaField("id"),
			kallax.NewSchemaField("name"),
			kallax.NewSchemaField("owner_id"),
		),
		ID:      kallax.NewSchemaField("id"),
		Name:    kallax.NewSchemaField("name"),
		OwnerFK: kallax.NewSchemaField("owner_id"),
	},
	ResultSetFixture: &schemaResultSetFixture{
		BaseSchema: kallax.NewBaseSchema(
			"resultset",
			"__resultsetfixture",
			kallax.NewSchemaField("id"),
			kallax.ForeignKeys{},
			func() kallax.Record {
				return new(ResultSetFixture)
			},
			false,
			kallax.NewSchemaField("id"),
			kallax.NewSchemaField("foo"),
		),
		ID:  kallax.NewSchemaField("id"),
		Foo: kallax.NewSchemaField("foo"),
	},
	SchemaFixture: &schemaSchemaFixture{
		BaseSchema: kallax.NewBaseSchema(
			"schema",
			"__schemafixture",
			kallax.NewSchemaField("id"),
			kallax.ForeignKeys{
				"Nested":  kallax.NewForeignKey("schema_fixture_id", false),
				"Inverse": kallax.NewForeignKey("rel_id", true),
			},
			func() kallax.Record {
				return new(SchemaFixture)
			},
			false,
			kallax.NewSchemaField("id"),
			kallax.NewSchemaField("string"),
			kallax.NewSchemaField("int"),
			kallax.NewSchemaField("inline"),
			kallax.NewSchemaField("map_of_string"),
			kallax.NewSchemaField("map_of_interface"),
			kallax.NewSchemaField("map_of_some_type"),
			kallax.NewSchemaField("rel_id"),
		),
		ID:             kallax.NewSchemaField("id"),
		String:         kallax.NewSchemaField("string"),
		Int:            kallax.NewSchemaField("int"),
		Inline:         kallax.NewSchemaField("inline"),
		MapOfString:    kallax.NewSchemaField("map_of_string"),
		MapOfInterface: kallax.NewSchemaField("map_of_interface"),
		MapOfSomeType:  kallax.NewSchemaField("map_of_some_type"),
		InverseFK:      kallax.NewSchemaField("rel_id"),
	},
	SchemaRelationshipFixture: &schemaSchemaRelationshipFixture{
		BaseSchema: kallax.NewBaseSchema(
			"relationship",
			"__schemarelationshipfixture",
			kallax.NewSchemaField("id"),
			kallax.ForeignKeys{},
			func() kallax.Record {
				return new(SchemaRelationshipFixture)
			},
			false,
			kallax.NewSchemaField("id"),
		),
		ID: kallax.NewSchemaField("id"),
	},
	StoreFixture: &schemaStoreFixture{
		BaseSchema: kallax.NewBaseSchema(
			"store",
			"__storefixture",
			kallax.NewSchemaField("id"),
			kallax.ForeignKeys{},
			func() kallax.Record {
				return new(StoreFixture)
			},
			false,
			kallax.NewSchemaField("id"),
			kallax.NewSchemaField("foo"),
			kallax.NewSchemaField("slice_prop"),
			kallax.NewSchemaField("alias_slice_prop"),
		),
		ID:             kallax.NewSchemaField("id"),
		Foo:            kallax.NewSchemaField("foo"),
		SliceProp:      kallax.NewSchemaField("slice_prop"),
		AliasSliceProp: kallax.NewSchemaField("alias_slice_prop"),
	},
	StoreWithConstructFixture: &schemaStoreWithConstructFixture{
		BaseSchema: kallax.NewBaseSchema(
			"store_construct",
			"__storewithconstructfixture",
			kallax.NewSchemaField("id"),
			kallax.ForeignKeys{},
			func() kallax.Record {
				return new(StoreWithConstructFixture)
			},
			false,
			kallax.NewSchemaField("id"),
			kallax.NewSchemaField("foo"),
		),
		ID:  kallax.NewSchemaField("id"),
		Foo: kallax.NewSchemaField("foo"),
	},
	StoreWithNewFixture: &schemaStoreWithNewFixture{
		BaseSchema: kallax.NewBaseSchema(
			"store_new",
			"__storewithnewfixture",
			kallax.NewSchemaField("id"),
			kallax.ForeignKeys{},
			func() kallax.Record {
				return new(StoreWithNewFixture)
			},
			false,
			kallax.NewSchemaField("id"),
			kallax.NewSchemaField("foo"),
			kallax.NewSchemaField("bar"),
		),
		ID:  kallax.NewSchemaField("id"),
		Foo: kallax.NewSchemaField("foo"),
		Bar: kallax.NewSchemaField("bar"),
	},
}<|MERGE_RESOLUTION|>--- conflicted
+++ resolved
@@ -4409,11 +4409,7 @@
 		record.Children[i].AddVirtualColumn("parent_id", record.GetID())
 		records = append(records, kallax.RecordWithSchema{
 			Schema: Schema.Child.BaseSchema,
-<<<<<<< HEAD
 			Record: &record.Children[i],
-=======
-			Record: record.Children[i],
->>>>>>> 9d4196a3
 		})
 	}
 
